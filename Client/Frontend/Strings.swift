/* This Source Code Form is subject to the terms of the Mozilla Public
 * License, v. 2.0. If a copy of the MPL was not distributed with this
 * file, You can obtain one at http://mozilla.org/MPL/2.0/. */

import Foundation

public struct Strings {
    public static let bundle = Bundle(for: BundleClass.self)
}

class BundleClass {}

func MZLocalizedString(_ key: String, tableName: String? = nil, value: String = "", comment: String) -> String {
    return NSLocalizedString(key, tableName: tableName, bundle: Strings.bundle, value: value, comment: comment)
}

// MARK: - General
extension Strings {
    public static let OKString = MZLocalizedString("OK", comment: "OK button")
    public static let CancelString = MZLocalizedString("Cancel", comment: "Label for Cancel button")
    public static let NotNowString = MZLocalizedString("Toasts.NotNow", value: "Not Now", comment: "label for Not Now button")
    public static let AppStoreString = MZLocalizedString("Toasts.OpenAppStore", value: "Open App Store", comment: "Open App Store button")
    public static let UndoString = MZLocalizedString("Toasts.Undo", value: "Undo", comment: "Label for button to undo the action just performed")
    public static let OpenSettingsString = MZLocalizedString("Open Settings", comment: "See http://mzl.la/1G7uHo7")
}

// MARK: - Table date section titles
extension Strings {
    public static let TableDateSectionTitleToday = MZLocalizedString("Today", comment: "History tableview section header")
    public static let TableDateSectionTitleYesterday = MZLocalizedString("Yesterday", comment: "History tableview section header")
    public static let TableDateSectionTitleLastWeek = MZLocalizedString("Last week", comment: "History tableview section header")
    public static let TableDateSectionTitleLastMonth = MZLocalizedString("Last month", comment: "History tableview section header")
}

// MARK: - Top Sites
extension Strings {
    public static let TopSitesEmptyStateDescription = MZLocalizedString("TopSites.EmptyState.Description", value: "Your most visited sites will show up here.", comment: "Description label for the empty Top Sites state.")
    public static let TopSitesEmptyStateTitle = MZLocalizedString("TopSites.EmptyState.Title", value: "Welcome to Top Sites", comment: "The title for the empty Top Sites state")
    public static let TopSitesRemoveButtonAccessibilityLabel = MZLocalizedString("TopSites.RemovePage.Button", value: "Remove page — %@", comment: "Button shown in editing mode to remove this site from the top sites panel.")
}

// MARK: - Activity Stream
extension Strings {
    public static let ASPocketTitle = MZLocalizedString("ActivityStream.Pocket.SectionTitle", value: "Trending on Pocket", comment: "Section title label for Recommended by Pocket section")
    public static let ASPocketTitle2 = MZLocalizedString("ActivityStream.Pocket.SectionTitle2", value: "Recommended by Pocket", comment: "Section title label for Recommended by Pocket section")
    public static let ASTopSitesTitle =  MZLocalizedString("ActivityStream.TopSites.SectionTitle", value: "Top Sites", comment: "Section title label for Top Sites")
    public static let ASShortcutsTitle =  MZLocalizedString("ActivityStream.Shortcuts.SectionTitle", value: "Shortcuts", comment: "Section title label for Shortcuts")
    public static let HighlightVistedText = MZLocalizedString("ActivityStream.Highlights.Visited", value: "Visited", comment: "The description of a highlight if it is a site the user has visited")
    public static let HighlightBookmarkText = MZLocalizedString("ActivityStream.Highlights.Bookmark", value: "Bookmarked", comment: "The description of a highlight if it is a site the user has bookmarked")
    public static let PocketTrendingText = MZLocalizedString("ActivityStream.Pocket.Trending", value: "Trending", comment: "The description of a Pocket Story")
    public static let PocketMoreStoriesText = MZLocalizedString("ActivityStream.Pocket.MoreLink", value: "More", comment: "The link that shows more Pocket trending stories")
    public static let TopSitesRowSettingFooter = MZLocalizedString("ActivityStream.TopSites.RowSettingFooter", value: "Set Rows", comment: "The title for the setting page which lets you select the number of top site rows")
    public static let TopSitesRowCount = MZLocalizedString("ActivityStream.TopSites.RowCount", value: "Rows: %d", comment: "label showing how many rows of topsites are shown. %d represents a number")
    public static let RecentlyBookmarkedTitle = MZLocalizedString("ActivityStream.NewRecentBookmarks.Title", value: "Recent Bookmarks", comment: "Section title label for recently bookmarked websites")
    public static let RecentlyVisitedTitle = MZLocalizedString("ActivityStream.RecentHistory.Title", value: "Recently Visited", comment: "Section title label for recently visited websites")
    public static let RecentlySavedSectionTitle = MZLocalizedString("ActivityStream.Library.Title", value: "Recently Saved", comment: "A string used to signify the start of the Recently Saved section in Home Screen.")
    public static let RecentlySavedShowAllText = MZLocalizedString("RecentlySaved.Actions.More", value: "Show All", comment: "More button text for Recently Saved items at the home page.")
}

// MARK: - Home Panel Context Menu
extension Strings {
    public static let OpenInNewTabContextMenuTitle = MZLocalizedString("HomePanel.ContextMenu.OpenInNewTab", value: "Open in New Tab", comment: "The title for the Open in New Tab context menu action for sites in Home Panels")
    public static let OpenInNewPrivateTabContextMenuTitle = MZLocalizedString("HomePanel.ContextMenu.OpenInNewPrivateTab", value: "Open in New Private Tab", comment: "The title for the Open in New Private Tab context menu action for sites in Home Panels")
    public static let BookmarkContextMenuTitle = MZLocalizedString("HomePanel.ContextMenu.Bookmark", value: "Bookmark", comment: "The title for the Bookmark context menu action for sites in Home Panels")
    public static let RemoveBookmarkContextMenuTitle = MZLocalizedString("HomePanel.ContextMenu.RemoveBookmark", value: "Remove Bookmark", comment: "The title for the Remove Bookmark context menu action for sites in Home Panels")
    public static let DeleteFromHistoryContextMenuTitle = MZLocalizedString("HomePanel.ContextMenu.DeleteFromHistory", value: "Delete from History", comment: "The title for the Delete from History context menu action for sites in Home Panels")
    public static let ShareContextMenuTitle = MZLocalizedString("HomePanel.ContextMenu.Share", value: "Share", comment: "The title for the Share context menu action for sites in Home Panels")
    public static let RemoveContextMenuTitle = MZLocalizedString("HomePanel.ContextMenu.Remove", value: "Remove", comment: "The title for the Remove context menu action for sites in Home Panels")
    public static let PinTopsiteActionTitle = MZLocalizedString("ActivityStream.ContextMenu.PinTopsite", value: "Pin to Top Sites", comment: "The title for the pinning a topsite action")
    public static let PinTopsiteActionTitle2 = MZLocalizedString("ActivityStream.ContextMenu.PinTopsite2", value: "Pin", comment: "The title for the pinning a topsite action")
    public static let UnpinTopsiteActionTitle2 = MZLocalizedString("ActivityStream.ContextMenu.UnpinTopsite", value: "Unpin", comment: "The title for the unpinning a topsite action")
    public static let AddToShortcutsActionTitle = MZLocalizedString("ActivityStream.ContextMenu.AddToShortcuts", value: "Add to Shortcuts", comment: "The title for the pinning a shortcut action")
    public static let RemoveFromShortcutsActionTitle = MZLocalizedString("ActivityStream.ContextMenu.RemoveFromShortcuts", value: "Remove from Shortcuts", comment: "The title for removing a shortcut action")
    public static let RemovePinTopsiteActionTitle = MZLocalizedString("ActivityStream.ContextMenu.RemovePinTopsite", value: "Remove Pinned Site", comment: "The title for removing a pinned topsite action")
}

//  MARK: - PhotonActionSheet String
extension Strings {
    public static let CloseButtonTitle = MZLocalizedString("PhotonMenu.close", value: "Close", comment: "Button for closing the menu action sheet")
}

// MARK: - Home page
extension Strings {
    public static let SettingsHomePageSectionName = MZLocalizedString("Settings.HomePage.SectionName", value: "Homepage", comment: "Label used as an item in Settings. When touched it will open a dialog to configure the home page and its uses.")
    public static let SettingsHomePageTitle = MZLocalizedString("Settings.HomePage.Title", value: "Homepage Settings", comment: "Title displayed in header of the setting panel.")
    public static let SettingsHomePageURLSectionTitle = MZLocalizedString("Settings.HomePage.URL.Title", value: "Current Homepage", comment: "Title of the setting section containing the URL of the current home page.")
    public static let SettingsHomePageUseCurrentPage = MZLocalizedString("Settings.HomePage.UseCurrent.Button", value: "Use Current Page", comment: "Button in settings to use the current page as home page.")
    public static let SettingsHomePagePlaceholder = MZLocalizedString("Settings.HomePage.URL.Placeholder", value: "Enter a webpage", comment: "Placeholder text in the homepage setting when no homepage has been set.")
    public static let SettingsHomePageUseCopiedLink = MZLocalizedString("Settings.HomePage.UseCopiedLink.Button", value: "Use Copied Link", comment: "Button in settings to use the current link on the clipboard as home page.")
    public static let SettingsHomePageUseDefault = MZLocalizedString("Settings.HomePage.UseDefault.Button", value: "Use Default", comment: "Button in settings to use the default home page. If no default is set, then this button isn't shown.")
    public static let SettingsHomePageClear = MZLocalizedString("Settings.HomePage.Clear.Button", value: "Clear", comment: "Button in settings to clear the home page.")
    public static let SetHomePageDialogTitle = MZLocalizedString("HomePage.Set.Dialog.Title", value: "Do you want to use this web page as your home page?", comment: "Alert dialog title when the user opens the home page for the first time.")
    public static let SetHomePageDialogMessage = MZLocalizedString("HomePage.Set.Dialog.Message", value: "You can change this at any time in Settings", comment: "Alert dialog body when the user opens the home page for the first time.")
    public static let SetHomePageDialogYes = MZLocalizedString("HomePage.Set.Dialog.OK", value: "Set Homepage", comment: "Button accepting changes setting the home page for the first time.")
    public static let SetHomePageDialogNo = MZLocalizedString("HomePage.Set.Dialog.Cancel", value: "Cancel", comment: "Button cancelling changes setting the home page for the first time.")
    public static let ReopenLastTabAlertTitle = MZLocalizedString("ReopenAlert.Title", value: "Reopen Last Closed Tab", comment: "Reopen alert title shown at home page.")
    public static let ReopenLastTabButtonText = MZLocalizedString("ReopenAlert.Actions.Reopen", value: "Reopen", comment: "Reopen button text shown in reopen-alert at home page.")
    public static let ReopenLastTabCancelText = MZLocalizedString("ReopenAlert.Actions.Cancel", value: "Cancel", comment: "Cancel button text shown in reopen-alert at home page.")
}

// MARK: - Settings
extension Strings {
    public static let SettingsGeneralSectionTitle = MZLocalizedString("Settings.General.SectionName", value: "General", comment: "General settings section title")
    public static let SettingsClearPrivateDataClearButton = MZLocalizedString("Settings.ClearPrivateData.Clear.Button", value: "Clear Private Data", comment: "Button in settings that clears private data for the selected items.")
    public static let SettingsClearAllWebsiteDataButton = MZLocalizedString("Settings.ClearAllWebsiteData.Clear.Button", value: "Clear All Website Data", comment: "Button in Data Management that clears all items.")
    public static let SettingsClearSelectedWebsiteDataButton = MZLocalizedString("Settings.ClearSelectedWebsiteData.ClearSelected.Button", value: "Clear Items: %1$@", comment: "Button in Data Management that clears private data for the selected items. Parameter is the number of items to be cleared")
    public static let SettingsClearPrivateDataSectionName = MZLocalizedString("Settings.ClearPrivateData.SectionName", value: "Clear Private Data", comment: "Label used as an item in Settings. When touched it will open a dialog prompting the user to make sure they want to clear all of their private data.")
    public static let SettingsDataManagementSectionName = MZLocalizedString("Settings.DataManagement.SectionName", value: "Data Management", comment: "Label used as an item in Settings. When touched it will open a dialog prompting the user to make sure they want to clear all of their private data.")
    public static let SettingsFilterSitesSearchLabel = MZLocalizedString("Settings.DataManagement.SearchLabel", value: "Filter Sites", comment: "Default text in search bar for Data Management")
    public static let SettingsClearPrivateDataTitle = MZLocalizedString("Settings.ClearPrivateData.Title", value: "Clear Private Data", comment: "Title displayed in header of the setting panel.")
    public static let SettingsDataManagementTitle = MZLocalizedString("Settings.DataManagement.Title", value: "Data Management", comment: "Title displayed in header of the setting panel.")
    public static let SettingsWebsiteDataTitle = MZLocalizedString("Settings.WebsiteData.Title", value: "Website Data", comment: "Title displayed in header of the Data Management panel.")
    public static let SettingsWebsiteDataShowMoreButton = MZLocalizedString("Settings.WebsiteData.ButtonShowMore", value: "Show More", comment: "Button shows all websites on website data tableview")
    public static let SettingsEditWebsiteSearchButton = MZLocalizedString("Settings.WebsiteData.ButtonEdit", value: "Edit", comment: "Button to edit website search results")
    public static let SettingsDeleteWebsiteSearchButton = MZLocalizedString("Settings.WebsiteData.ButtonDelete", value: "Delete", comment: "Button to delete website in search results")
    public static let SettingsDoneWebsiteSearchButton = MZLocalizedString("Settings.WebsiteData.ButtonDone", value: "Done", comment: "Button to exit edit website search results")
    public static let SettingsDisconnectSyncAlertTitle = MZLocalizedString("Settings.Disconnect.Title", value: "Disconnect Sync?", comment: "Title of the alert when prompting the user asking to disconnect.")
    public static let SettingsDisconnectSyncAlertBody = MZLocalizedString("Settings.Disconnect.Body", value: "Firefox will stop syncing with your account, but won’t delete any of your browsing data on this device.", comment: "Body of the alert when prompting the user asking to disconnect.")
    public static let SettingsDisconnectSyncButton = MZLocalizedString("Settings.Disconnect.Button", value: "Disconnect Sync", comment: "Button displayed at the bottom of settings page allowing users to Disconnect from FxA")
    public static let SettingsDisconnectCancelAction = MZLocalizedString("Settings.Disconnect.CancelButton", value: "Cancel", comment: "Cancel action button in alert when user is prompted for disconnect")
    public static let SettingsDisconnectDestructiveAction = MZLocalizedString("Settings.Disconnect.DestructiveButton", value: "Disconnect", comment: "Destructive action button in alert when user is prompted for disconnect")
    public static let SettingsSearchDoneButton = MZLocalizedString("Settings.Search.Done.Button", value: "Done", comment: "Button displayed at the top of the search settings.")
    public static let SettingsSearchEditButton = MZLocalizedString("Settings.Search.Edit.Button", value: "Edit", comment: "Button displayed at the top of the search settings.")
    public static let UseTouchID = MZLocalizedString("Use Touch ID", tableName: "AuthenticationManager", comment: "List section title for when to use Touch ID")
    public static let UseFaceID = MZLocalizedString("Use Face ID", tableName: "AuthenticationManager", comment: "List section title for when to use Face ID")
    public static let SettingsCopyAppVersionAlertTitle = MZLocalizedString("Settings.CopyAppVersion.Title", value: "Copied to clipboard", comment: "Copy app version alert shown in settings.")
}

// MARK: - Error pages
extension Strings {
    public static let ErrorPagesAdvancedButton = MZLocalizedString("ErrorPages.Advanced.Button", value: "Advanced", comment: "Label for button to perform advanced actions on the error page")
    public static let ErrorPagesAdvancedWarning1 = MZLocalizedString("ErrorPages.AdvancedWarning1.Text", value: "Warning: we can’t confirm your connection to this website is secure.", comment: "Warning text when clicking the Advanced button on error pages")
    public static let ErrorPagesAdvancedWarning2 = MZLocalizedString("ErrorPages.AdvancedWarning2.Text", value: "It may be a misconfiguration or tampering by an attacker. Proceed if you accept the potential risk.", comment: "Additional warning text when clicking the Advanced button on error pages")
    public static let ErrorPagesCertWarningDescription = MZLocalizedString("ErrorPages.CertWarning.Description", value: "The owner of %@ has configured their website improperly. To protect your information from being stolen, Firefox has not connected to this website.", comment: "Warning text on the certificate error page")
    public static let ErrorPagesCertWarningTitle = MZLocalizedString("ErrorPages.CertWarning.Title", value: "This Connection is Untrusted", comment: "Title on the certificate error page")
    public static let ErrorPagesGoBackButton = MZLocalizedString("ErrorPages.GoBack.Button", value: "Go Back", comment: "Label for button to go back from the error page")
    public static let ErrorPagesVisitOnceButton = MZLocalizedString("ErrorPages.VisitOnce.Button", value: "Visit site anyway", comment: "Button label to temporarily continue to the site from the certificate error page")
}

// MARK: - Logins Helper
extension Strings {
    public static let LoginsHelperSaveLoginButtonTitle = MZLocalizedString("LoginsHelper.SaveLogin.Button", value: "Save Login", comment: "Button to save the user's password")
    public static let LoginsHelperDontSaveButtonTitle = MZLocalizedString("LoginsHelper.DontSave.Button", value: "Don’t Save", comment: "Button to not save the user's password")
    public static let LoginsHelperUpdateButtonTitle = MZLocalizedString("LoginsHelper.Update.Button", value: "Update", comment: "Button to update the user's password")
    public static let LoginsHelperDontUpdateButtonTitle = MZLocalizedString("LoginsHelper.DontUpdate.Button", value: "Don’t Update", comment: "Button to not update the user's password")
}

// MARK: - Downloads Panel
extension Strings {
    public static let DownloadsPanelEmptyStateTitle = MZLocalizedString("DownloadsPanel.EmptyState.Title", value: "Downloaded files will show up here.", comment: "Title for the Downloads Panel empty state.")
    public static let DownloadsPanelDeleteTitle = MZLocalizedString("DownloadsPanel.Delete.Title", value: "Delete", comment: "Action button for deleting downloaded files in the Downloads panel.")
    public static let DownloadsPanelShareTitle = MZLocalizedString("DownloadsPanel.Share.Title", value: "Share", comment: "Action button for sharing downloaded files in the Downloads panel.")
}

// MARK: - History Panel
extension Strings {
    public static let SyncedTabsTableViewCellTitle = MZLocalizedString("HistoryPanel.SyncedTabsCell.Title", value: "Synced Devices", comment: "Title for the Synced Tabs Cell in the History Panel")
    public static let HistoryBackButtonTitle = MZLocalizedString("HistoryPanel.HistoryBackButton.Title", value: "History", comment: "Title for the Back to History button in the History Panel")
    public static let EmptySyncedTabsPanelStateTitle = MZLocalizedString("HistoryPanel.EmptySyncedTabsState.Title", value: "Firefox Sync", comment: "Title for the empty synced tabs state in the History Panel")
    public static let EmptySyncedTabsPanelNotSignedInStateDescription = MZLocalizedString("HistoryPanel.EmptySyncedTabsPanelNotSignedInState.Description", value: "Sign in to view a list of tabs from your other devices.", comment: "Description for the empty synced tabs 'not signed in' state in the History Panel")
    public static let EmptySyncedTabsPanelNotYetVerifiedStateDescription = MZLocalizedString("HistoryPanel.EmptySyncedTabsPanelNotYetVerifiedState.Description", value: "Your account needs to be verified.", comment: "Description for the empty synced tabs 'not yet verified' state in the History Panel")
    public static let EmptySyncedTabsPanelSingleDeviceSyncStateDescription = MZLocalizedString("HistoryPanel.EmptySyncedTabsPanelSingleDeviceSyncState.Description", value: "Want to see your tabs from other devices here?", comment: "Description for the empty synced tabs 'single device Sync' state in the History Panel")
    public static let EmptySyncedTabsPanelTabSyncDisabledStateDescription = MZLocalizedString("HistoryPanel.EmptySyncedTabsPanelTabSyncDisabledState.Description", value: "Turn on tab syncing to view a list of tabs from your other devices.", comment: "Description for the empty synced tabs 'tab sync disabled' state in the History Panel")
    public static let EmptySyncedTabsPanelNullStateDescription = MZLocalizedString("HistoryPanel.EmptySyncedTabsNullState.Description", value: "Your tabs from other devices show up here.", comment: "Description for the empty synced tabs null state in the History Panel")
    public static let SyncedTabsTableViewCellDescription = MZLocalizedString("HistoryPanel.SyncedTabsCell.Description.Pluralized", value: "%d device(s) connected", comment: "Description that corresponds with a number of devices connected for the Synced Tabs Cell in the History Panel")
    public static let HistoryPanelEmptyStateTitle = MZLocalizedString("HistoryPanel.EmptyState.Title", value: "Websites you’ve visited recently will show up here.", comment: "Title for the History Panel empty state.")
    public static let RecentlyClosedTabsButtonTitle = MZLocalizedString("HistoryPanel.RecentlyClosedTabsButton.Title", value: "Recently Closed", comment: "Title for the Recently Closed button in the History Panel")
    public static let RecentlyClosedTabsPanelTitle = MZLocalizedString("RecentlyClosedTabsPanel.Title", value: "Recently Closed", comment: "Title for the Recently Closed Tabs Panel")
    public static let HistoryPanelClearHistoryButtonTitle = MZLocalizedString("HistoryPanel.ClearHistoryButtonTitle", value: "Clear Recent History…", comment: "Title for button in the history panel to clear recent history")
    public static let FirefoxHomePage = MZLocalizedString("Firefox.HomePage.Title", value: "Firefox Home Page", comment: "Title for firefox about:home page in tab history list")
    public static let HistoryPanelDelete = MZLocalizedString("Delete", tableName: "HistoryPanel", comment: "Action button for deleting history entries in the history panel.")
}

// MARK: - Clear recent history action menu
extension Strings {
    public static let ClearHistoryMenuTitle = MZLocalizedString("HistoryPanel.ClearHistoryMenuTitle", value: "Clearing Recent History will remove history, cookies, and other browser data.", comment: "Title for popup action menu to clear recent history.")
    public static let ClearHistoryMenuOptionTheLastHour = MZLocalizedString("HistoryPanel.ClearHistoryMenuOptionTheLastHour", value: "The Last Hour", comment: "Button to perform action to clear history for the last hour")
    public static let ClearHistoryMenuOptionToday = MZLocalizedString("HistoryPanel.ClearHistoryMenuOptionToday", value: "Today", comment: "Button to perform action to clear history for today only")
    public static let ClearHistoryMenuOptionTodayAndYesterday = MZLocalizedString("HistoryPanel.ClearHistoryMenuOptionTodayAndYesterday", value: "Today and Yesterday", comment: "Button to perform action to clear history for yesterday and today")
    public static let ClearHistoryMenuOptionEverything = MZLocalizedString("HistoryPanel.ClearHistoryMenuOptionEverything", value: "Everything", comment: "Option title to clear all browsing history.")
}

// MARK: - Syncing
extension Strings {
    public static let SyncingMessageWithEllipsis = MZLocalizedString("Sync.SyncingEllipsis.Label", value: "Syncing…", comment: "Message displayed when the user's account is syncing with ellipsis at the end")
    public static let SyncingMessageWithoutEllipsis = MZLocalizedString("Sync.Syncing.Label", value: "Syncing", comment: "Message displayed when the user's account is syncing with no ellipsis")

    public static let FirstTimeSyncLongTime = MZLocalizedString("Sync.FirstTimeMessage.Label", value: "Your first sync may take a while", comment: "Message displayed when the user syncs for the first time")

    public static let FirefoxSyncOfflineTitle = MZLocalizedString("SyncState.Offline.Title", value: "Sync is offline", comment: "Title for Sync status message when Sync failed due to being offline")
    public static let FirefoxSyncNotStartedTitle = MZLocalizedString("SyncState.NotStarted.Title", value: "Sync is unavailable", comment: "Title for Sync status message when Sync failed to start.")
    public static let FirefoxSyncPartialTitle = MZLocalizedString("SyncState.Partial.Title", value: "Sync is experiencing issues syncing %@", comment: "Title for Sync status message when a component of Sync failed to complete, where %@ represents the name of the component, i.e. Sync is experiencing issues syncing Bookmarks")
    public static let FirefoxSyncFailedTitle = MZLocalizedString("SyncState.Failed.Title", value: "Syncing has failed", comment: "Title for Sync status message when synchronization failed to complete")
    public static let FirefoxSyncTroubleshootTitle = MZLocalizedString("Settings.TroubleShootSync.Title", value: "Troubleshoot", comment: "Title of link to help page to find out how to solve Sync issues")
    public static let FirefoxSyncCreateAccount = MZLocalizedString("Sync.NoAccount.Description", value: "No account? Create one to sync Firefox between devices.", comment: "String displayed on Sign In to Sync page that allows the user to create a new account.")

    public static let FirefoxSyncBookmarksEngine = MZLocalizedString("Bookmarks", comment: "Toggle bookmarks syncing setting")
    public static let FirefoxSyncHistoryEngine = MZLocalizedString("History", comment: "Toggle history syncing setting")
    public static let FirefoxSyncTabsEngine = MZLocalizedString("Open Tabs", comment: "Toggle tabs syncing setting")
    public static let FirefoxSyncLoginsEngine = MZLocalizedString("Logins", comment: "Toggle logins syncing setting")

    public static func localizedStringForSyncComponent(_ componentName: String) -> String? {
        switch componentName {
        case "bookmarks":
            return MZLocalizedString("SyncState.Bookmark.Title", value: "Bookmarks", comment: "The Bookmark sync component, used in SyncState.Partial.Title")
        case "clients":
            return MZLocalizedString("SyncState.Clients.Title", value: "Remote Clients", comment: "The Remote Clients sync component, used in SyncState.Partial.Title")
        case "tabs":
            return MZLocalizedString("SyncState.Tabs.Title", value: "Tabs", comment: "The Tabs sync component, used in SyncState.Partial.Title")
        case "logins":
            return MZLocalizedString("SyncState.Logins.Title", value: "Logins", comment: "The Logins sync component, used in SyncState.Partial.Title")
        case "history":
            return MZLocalizedString("SyncState.History.Title", value: "History", comment: "The History sync component, used in SyncState.Partial.Title")
        default: return nil
        }
    }
}

// MARK: - Firefox Logins
extension Strings {
    public static let LoginsAndPasswordsTitle = MZLocalizedString("Settings.LoginsAndPasswordsTitle", value: "Logins & Passwords", comment: "Title for the logins and passwords screen. Translation could just use 'Logins' if the title is too long")

    // Prompts
    public static let SaveLoginUsernamePrompt = MZLocalizedString("LoginsHelper.PromptSaveLogin.Title", value: "Save login %@ for %@?", comment: "Prompt for saving a login. The first parameter is the username being saved. The second parameter is the hostname of the site.")
    public static let SaveLoginPrompt = MZLocalizedString("LoginsHelper.PromptSavePassword.Title", value: "Save password for %@?", comment: "Prompt for saving a password with no username. The parameter is the hostname of the site.")
    public static let UpdateLoginUsernamePrompt = MZLocalizedString("LoginsHelper.PromptUpdateLogin.Title.TwoArg", value: "Update login %@ for %@?", comment: "Prompt for updating a login. The first parameter is the username for which the password will be updated for. The second parameter is the hostname of the site.")
    public static let UpdateLoginPrompt = MZLocalizedString("LoginsHelper.PromptUpdateLogin.Title.OneArg", value: "Update login for %@?", comment: "Prompt for updating a login. The first parameter is the hostname for which the password will be updated for.")

    // Setting
    public static let SettingToSaveLogins = MZLocalizedString("Settings.SaveLogins.Title", value: "Save Logins", comment: "Setting to enable the built-in password manager")
    public static let SettingToShowLoginsInAppMenu = MZLocalizedString("Settings.ShowLoginsInAppMenu.Title", value: "Show in Application Menu", comment: "Setting to show Logins & Passwords quick access in the application menu")

    // List view
    public static let LoginsListTitle = MZLocalizedString("LoginsList.Title", value: "SAVED LOGINS", comment: "Title for the list of logins")
    public static let LoginsListSearchPlaceholder = MZLocalizedString("LoginsList.LoginsListSearchPlaceholder", value: "Filter", comment: "Placeholder test for search box in logins list view.")
    public static let LoginsFilterWebsite = MZLocalizedString("LoginsList.LoginsListFilterWebsite", value: "Website", comment: "For filtering the login list, search only the website names")
    public static let LoginsFilterLogin = MZLocalizedString("LoginsList.LoginsListFilterLogin", value: "Login", comment: "For filtering the login list, search only the login names")
    public static let LoginsFilterAll = MZLocalizedString("LoginsList.LoginsListFilterSearchAll", value: "All", comment: "For filtering the login list, search both website and login names.")

    // Detail view
    public static let LoginsDetailViewLoginTitle = MZLocalizedString("LoginsDetailView.LoginTitle", value: "Login", comment: "Title for the login detail view")
    public static let LoginsDetailViewLoginModified = MZLocalizedString("LoginsDetailView.LoginModified", value: "Modified", comment: "Login detail view field name for the last modified date")

    // Breach Alerts
    public static let BreachAlertsTitle = MZLocalizedString("BreachAlerts.Title", value: "Website Breach", comment: "Title for the Breached Login Detail View.")
    public static let BreachAlertsLearnMore = MZLocalizedString("BreachAlerts.LearnMoreButton", value: "Learn more", comment: "Link to monitor.firefox.com to learn more about breached passwords")
    public static let BreachAlertsBreachDate = MZLocalizedString("BreachAlerts.BreachDate", value: "This breach occurred on", comment: "Describes the date on which the breach occurred")
    public static let BreachAlertsDescription = MZLocalizedString("BreachAlerts.Description", value: "Passwords were leaked or stolen since you last changed your password. To protect this account, log in to the site and change your password.", comment: "Description of what a breach is")
    public static let BreachAlertsLink = MZLocalizedString("BreachAlerts.Link", value: "Go to", comment: "Leads to a link to the breached website")
}

// MARK: - Firefox Account
extension Strings {
    // Settings strings
    public static let FxAFirefoxAccount = MZLocalizedString("FxA.FirefoxAccount", value: "Firefox Account", comment: "Settings section title for Firefox Account")
    public static let FxASignInToSync = MZLocalizedString("FxA.SignIntoSync", value: "Sign in to Sync", comment: "Button label to sign into Sync")
    public static let FxATakeYourWebWithYou = MZLocalizedString("FxA.TakeYourWebWithYou", value: "Take Your Web With You", comment: "Call to action for sign into sync button")
    public static let FxASyncUsageDetails = MZLocalizedString("FxA.SyncExplain", value: "Get your tabs, bookmarks, and passwords from your other devices.", comment: "Label explaining what sync does")
    public static let FxAAccountVerificationRequired = MZLocalizedString("FxA.AccountVerificationRequired", value: "Account Verification Required", comment: "Label stating your account is not verified")
    public static let FxAAccountVerificationDetails = MZLocalizedString("FxA.AccountVerificationDetails", value: "Wrong email? Disconnect below to start over.", comment: "Label stating how to disconnect account")
    public static let FxAManageAccount = MZLocalizedString("FxA.ManageAccount", value: "Manage Account & Devices", comment: "Button label to go to Firefox Account settings")
    public static let FxASyncNow = MZLocalizedString("FxA.SyncNow", value: "Sync Now", comment: "Button label to Sync your Firefox Account")
    public static let FxANoInternetConnection = MZLocalizedString("FxA.NoInternetConnection", value: "No Internet Connection", comment: "Label when no internet is present")
    public static let FxASettingsTitle = MZLocalizedString("Settings.FxA.Title", value: "Firefox Account", comment: "Title displayed in header of the FxA settings panel.")
    public static let FxASettingsSyncSettings = MZLocalizedString("Settings.FxA.Sync.SectionName", value: "Sync Settings", comment: "Label used as a section title in the Firefox Accounts Settings screen.")
    public static let FxASettingsDeviceName = MZLocalizedString("Settings.FxA.DeviceName", value: "Device Name", comment: "Label used for the device name settings section.")
    public static let FxAOpenSyncPreferences = MZLocalizedString("FxA.OpenSyncPreferences", value: "Open Sync Preferences", comment: "Button label to open Sync preferences")
    public static let FxAConnectAnotherDevice = MZLocalizedString("FxA.ConnectAnotherDevice", value: "Connect Another Device", comment: "Button label to connect another device to Sync")
    public static let FxARemoveAccountButton = MZLocalizedString("FxA.RemoveAccount", value: "Remove", comment: "Remove button is displayed on firefox account page under certain scenarios where user would like to remove their account.")
    public static let FxARemoveAccountAlertTitle = MZLocalizedString("FxA.RemoveAccountAlertTitle", value: "Remove Account", comment: "Remove account alert is the final confirmation before user removes their firefox account")
    public static let FxARemoveAccountAlertMessage = MZLocalizedString("FxA.RemoveAccountAlertMessage", value: "Remove the Firefox Account associated with this device to sign in as a different user.", comment: "Description string for alert view that gets presented when user tries to remove an account.")

    // Surface error strings
    public static let FxAAccountVerificationRequiredSurface = MZLocalizedString("FxA.AccountVerificationRequiredSurface", value: "You need to verify %@. Check your email for the verification link from Firefox.", comment: "Message explaining that user needs to check email for Firefox Account verfication link.")
    public static let FxAResendEmail = MZLocalizedString("FxA.ResendEmail", value: "Resend Email", comment: "Button label to resend email")
    public static let FxAAccountVerifyEmail = MZLocalizedString("Verify your email address", comment: "Text message in the settings table view")
    public static let FxAAccountVerifyPassword = MZLocalizedString("Enter your password to connect", comment: "Text message in the settings table view")
    public static let FxAAccountUpgradeFirefox = MZLocalizedString("Upgrade Firefox to connect", comment: "Text message in the settings table view")
}

// MARK: - Hotkey Titles
extension Strings {
    public static let ReloadPageTitle = MZLocalizedString("Hotkeys.Reload.DiscoveryTitle", value: "Reload Page", comment: "Label to display in the Discoverability overlay for keyboard shortcuts")
    public static let BackTitle = MZLocalizedString("Hotkeys.Back.DiscoveryTitle", value: "Back", comment: "Label to display in the Discoverability overlay for keyboard shortcuts")
    public static let ForwardTitle = MZLocalizedString("Hotkeys.Forward.DiscoveryTitle", value: "Forward", comment: "Label to display in the Discoverability overlay for keyboard shortcuts")

    public static let FindTitle = MZLocalizedString("Hotkeys.Find.DiscoveryTitle", value: "Find", comment: "Label to display in the Discoverability overlay for keyboard shortcuts")
    public static let SelectLocationBarTitle = MZLocalizedString("Hotkeys.SelectLocationBar.DiscoveryTitle", value: "Select Location Bar", comment: "Label to display in the Discoverability overlay for keyboard shortcuts")
    public static let privateBrowsingModeTitle = MZLocalizedString("Hotkeys.PrivateMode.DiscoveryTitle", value: "Private Browsing Mode", comment: "Label to switch to private browsing mode")
    public static let normalBrowsingModeTitle = MZLocalizedString("Hotkeys.NormalMode.DiscoveryTitle", value: "Normal Browsing Mode", comment: "Label to switch to normal browsing mode")
    public static let NewTabTitle = MZLocalizedString("Hotkeys.NewTab.DiscoveryTitle", value: "New Tab", comment: "Label to display in the Discoverability overlay for keyboard shortcuts")
    public static let NewPrivateTabTitle = MZLocalizedString("Hotkeys.NewPrivateTab.DiscoveryTitle", value: "New Private Tab", comment: "Label to display in the Discoverability overlay for keyboard shortcuts")
    public static let CloseTabTitle = MZLocalizedString("Hotkeys.CloseTab.DiscoveryTitle", value: "Close Tab", comment: "Label to display in the Discoverability overlay for keyboard shortcuts")
    public static let ShowNextTabTitle = MZLocalizedString("Hotkeys.ShowNextTab.DiscoveryTitle", value: "Show Next Tab", comment: "Label to display in the Discoverability overlay for keyboard shortcuts")
    public static let ShowPreviousTabTitle = MZLocalizedString("Hotkeys.ShowPreviousTab.DiscoveryTitle", value: "Show Previous Tab", comment: "Label to display in the Discoverability overlay for keyboard shortcuts")
}

// MARK: - New tab choice settings
extension Strings {
    public static let CustomNewPageURL = MZLocalizedString("Settings.NewTab.CustomURL", value: "Custom URL", comment: "Label used to set a custom url as the new tab option (homepage).")
    public static let SettingsNewTabSectionName = MZLocalizedString("Settings.NewTab.SectionName", value: "New Tab", comment: "Label used as an item in Settings. When touched it will open a dialog to configure the new tab behavior.")
    public static let NewTabSectionName =
        MZLocalizedString("Settings.NewTab.TopSectionName", value: "Show", comment: "Label at the top of the New Tab screen after entering New Tab in settings")
    public static let SettingsNewTabTitle = MZLocalizedString("Settings.NewTab.Title", value: "New Tab", comment: "Title displayed in header of the setting panel.")
    public static let NewTabSectionNameFooter =
        MZLocalizedString("Settings.NewTab.TopSectionNameFooter", value: "Choose what to load when opening a new tab", comment: "Footer at the bottom of the New Tab screen after entering New Tab in settings")
    public static let SettingsNewTabTopSites = MZLocalizedString("Settings.NewTab.Option.FirefoxHome", value: "Firefox Home", comment: "Option in settings to show Firefox Home when you open a new tab")
    public static let SettingsNewTabBookmarks = MZLocalizedString("Settings.NewTab.Option.Bookmarks", value: "Bookmarks", comment: "Option in settings to show bookmarks when you open a new tab")
    public static let SettingsNewTabHistory = MZLocalizedString("Settings.NewTab.Option.History", value: "History", comment: "Option in settings to show history when you open a new tab")
    public static let SettingsNewTabReadingList = MZLocalizedString("Settings.NewTab.Option.ReadingList", value: "Show your Reading List", comment: "Option in settings to show reading list when you open a new tab")
    public static let SettingsNewTabBlankPage = MZLocalizedString("Settings.NewTab.Option.BlankPage", value: "Blank Page", comment: "Option in settings to show a blank page when you open a new tab")
    public static let SettingsNewTabHomePage = MZLocalizedString("Settings.NewTab.Option.HomePage", value: "Homepage", comment: "Option in settings to show your homepage when you open a new tab")
    public static let SettingsNewTabDescription = MZLocalizedString("Settings.NewTab.Description", value: "When you open a New Tab:", comment: "A description in settings of what the new tab choice means")
    // AS Panel settings
    public static let SettingsNewTabASTitle = MZLocalizedString("Settings.NewTab.Option.ASTitle", value: "Customize Top Sites", comment: "The title of the section in newtab that lets you modify the topsites panel")
    public static let SettingsNewTabPocket = MZLocalizedString("Settings.NewTab.Option.Pocket", value: "Trending on Pocket", comment: "Option in settings to turn on off pocket recommendations")
    public static let SettingsNewTabRecommendedByPocket = MZLocalizedString("Settings.NewTab.Option.RecommendedByPocket", value: "Recommended by %@", comment: "Option in settings to turn on off pocket recommendations First argument is the pocket brand name")
    public static let SettingsNewTabRecommendedByPocketDescription = MZLocalizedString("Settings.NewTab.Option.RecommendedByPocketDescription", value: "Exceptional content curated by %@, part of the %@ family", comment: "Descriptoin for the option in settings to turn on off pocket recommendations. First argument is the pocket brand name, second argument is the pocket product name.")
    public static let SettingsNewTabPocketFooter = MZLocalizedString("Settings.NewTab.Option.PocketFooter", value: "Great content from around the web.", comment: "Footer caption for pocket settings")
    public static let SettingsNewTabHiglightsHistory = MZLocalizedString("Settings.NewTab.Option.HighlightsHistory", value: "Visited", comment: "Option in settings to turn off history in the highlights section")
    public static let SettingsNewTabHighlightsBookmarks = MZLocalizedString("Settings.NewTab.Option.HighlightsBookmarks", value: "Recent Bookmarks", comment: "Option in the settings to turn off recent bookmarks in the Highlights section")
    public static let SettingsTopSitesCustomizeTitle = MZLocalizedString("Settings.NewTab.Option.CustomizeTitle", value: "Customize Firefox Home", comment: "The title for the section to customize top sites in the new tab settings page.")
    public static let SettingsTopSitesCustomizeFooter = MZLocalizedString("Settings.NewTab.Option.CustomizeFooter", value: "The sites you visit most", comment: "The footer for the section to customize top sites in the new tab settings page.")
    public static let SettingsTopSitesCustomizeFooter2 = MZLocalizedString("Settings.NewTab.Option.CustomizeFooter2", value: "Sites you save or visit", comment: "The footer for the section to customize top sites in the new tab settings page.")
}

// MARK: - Advanced Sync Settings (Debug)
// For 'Advanced Sync Settings' view, which is a debug setting. English only, there is little value in maintaining L10N strings for these.
extension Strings {
    public static let SettingsAdvancedAccountTitle = "Advanced Sync Settings"
    public static let SettingsAdvancedAccountCustomFxAContentServerURI = "Custom Firefox Account Content Server URI"
    public static let SettingsAdvancedAccountUseCustomFxAContentServerURITitle = "Use Custom FxA Content Server"
    public static let SettingsAdvancedAccountCustomSyncTokenServerURI = "Custom Sync Token Server URI"
    public static let SettingsAdvancedAccountUseCustomSyncTokenServerTitle = "Use Custom Sync Token Server"
}

// MARK: - Open With Settings
extension Strings {
    public static let SettingsOpenWithSectionName = MZLocalizedString("Settings.OpenWith.SectionName", value: "Mail App", comment: "Label used as an item in Settings. When touched it will open a dialog to configure the open with (mail links) behavior.")
    public static let SettingsOpenWithPageTitle = MZLocalizedString("Settings.OpenWith.PageTitle", value: "Open mail links with", comment: "Title for Open With Settings")
}

// MARK: - Third Party Search Engines
extension Strings {
    public static let ThirdPartySearchEngineAdded = MZLocalizedString("Search.ThirdPartyEngines.AddSuccess", value: "Added Search engine!", comment: "The success message that appears after a user sucessfully adds a new search engine")
    public static let ThirdPartySearchAddTitle = MZLocalizedString("Search.ThirdPartyEngines.AddTitle", value: "Add Search Provider?", comment: "The title that asks the user to Add the search provider")
    public static let ThirdPartySearchAddMessage = MZLocalizedString("Search.ThirdPartyEngines.AddMessage", value: "The new search engine will appear in the quick search bar.", comment: "The message that asks the user to Add the search provider explaining where the search engine will appear")
    public static let ThirdPartySearchCancelButton = MZLocalizedString("Search.ThirdPartyEngines.Cancel", value: "Cancel", comment: "The cancel button if you do not want to add a search engine.")
    public static let ThirdPartySearchOkayButton = MZLocalizedString("Search.ThirdPartyEngines.OK", value: "OK", comment: "The confirmation button")
    public static let ThirdPartySearchFailedTitle = MZLocalizedString("Search.ThirdPartyEngines.FailedTitle", value: "Failed", comment: "A title explaining that we failed to add a search engine")
    public static let ThirdPartySearchFailedMessage = MZLocalizedString("Search.ThirdPartyEngines.FailedMessage", value: "The search provider could not be added.", comment: "A title explaining that we failed to add a search engine")
    public static let CustomEngineFormErrorTitle = MZLocalizedString("Search.ThirdPartyEngines.FormErrorTitle", value: "Failed", comment: "A title stating that we failed to add custom search engine.")
    public static let CustomEngineFormErrorMessage = MZLocalizedString("Search.ThirdPartyEngines.FormErrorMessage", value: "Please fill all fields correctly.", comment: "A message explaining fault in custom search engine form.")
    public static let CustomEngineDuplicateErrorTitle = MZLocalizedString("Search.ThirdPartyEngines.DuplicateErrorTitle", value: "Failed", comment: "A title stating that we failed to add custom search engine.")
    public static let CustomEngineDuplicateErrorMessage = MZLocalizedString("Search.ThirdPartyEngines.DuplicateErrorMessage", value: "A search engine with this title or URL has already been added.", comment: "A message explaining fault in custom search engine form.")
}

// MARK: - Root Bookmarks folders
extension Strings {
    public static let BookmarksFolderTitleMobile = MZLocalizedString("Mobile Bookmarks", tableName: "Storage", comment: "The title of the folder that contains mobile bookmarks. This should match bookmarks.folder.mobile.label on Android.")
    public static let BookmarksFolderTitleMenu = MZLocalizedString("Bookmarks Menu", tableName: "Storage", comment: "The name of the folder that contains desktop bookmarks in the menu. This should match bookmarks.folder.menu.label on Android.")
    public static let BookmarksFolderTitleToolbar = MZLocalizedString("Bookmarks Toolbar", tableName: "Storage", comment: "The name of the folder that contains desktop bookmarks in the toolbar. This should match bookmarks.folder.toolbar.label on Android.")
    public static let BookmarksFolderTitleUnsorted = MZLocalizedString("Unsorted Bookmarks", tableName: "Storage", comment: "The name of the folder that contains unsorted desktop bookmarks. This should match bookmarks.folder.unfiled.label on Android.")
}

// MARK: - Bookmark Management
extension Strings {
    public static let BookmarksTitle = MZLocalizedString("Bookmarks.Title.Label", value: "Title", comment: "The label for the title of a bookmark")
    public static let BookmarksURL = MZLocalizedString("Bookmarks.URL.Label", value: "URL", comment: "The label for the URL of a bookmark")
    public static let BookmarksFolder = MZLocalizedString("Bookmarks.Folder.Label", value: "Folder", comment: "The label to show the location of the folder where the bookmark is located")
    public static let BookmarksNewBookmark = MZLocalizedString("Bookmarks.NewBookmark.Label", value: "New Bookmark", comment: "The button to create a new bookmark")
    public static let BookmarksNewFolder = MZLocalizedString("Bookmarks.NewFolder.Label", value: "New Folder", comment: "The button to create a new folder")
    public static let BookmarksNewSeparator = MZLocalizedString("Bookmarks.NewSeparator.Label", value: "New Separator", comment: "The button to create a new separator")
    public static let BookmarksEditBookmark = MZLocalizedString("Bookmarks.EditBookmark.Label", value: "Edit Bookmark", comment: "The button to edit a bookmark")
    public static let BookmarksEdit = MZLocalizedString("Bookmarks.Edit.Button", value: "Edit", comment: "The button on the snackbar to edit a bookmark after adding it.")
    public static let BookmarksEditFolder = MZLocalizedString("Bookmarks.EditFolder.Label", value: "Edit Folder", comment: "The button to edit a folder")
    public static let BookmarksFolderName = MZLocalizedString("Bookmarks.FolderName.Label", value: "Folder Name", comment: "The label for the title of the new folder")
    public static let BookmarksFolderLocation = MZLocalizedString("Bookmarks.FolderLocation.Label", value: "Location", comment: "The label for the location of the new folder")
    public static let BookmarksDeleteFolderWarningTitle = MZLocalizedString("Bookmarks.DeleteFolderWarning.Title", tableName: "BookmarkPanelDeleteConfirm", value: "This folder isn’t empty.", comment: "Title of the confirmation alert when the user tries to delete a folder that still contains bookmarks and/or folders.")
    public static let BookmarksDeleteFolderWarningDescription = MZLocalizedString("Bookmarks.DeleteFolderWarning.Description", tableName: "BookmarkPanelDeleteConfirm", value: "Are you sure you want to delete it and its contents?", comment: "Main body of the confirmation alert when the user tries to delete a folder that still contains bookmarks and/or folders.")
    public static let BookmarksDeleteFolderCancelButtonLabel = MZLocalizedString("Bookmarks.DeleteFolderWarning.CancelButton.Label", tableName: "BookmarkPanelDeleteConfirm", value: "Cancel", comment: "Button label to cancel deletion when the user tried to delete a non-empty folder.")
    public static let BookmarksDeleteFolderDeleteButtonLabel = MZLocalizedString("Bookmarks.DeleteFolderWarning.DeleteButton.Label", tableName: "BookmarkPanelDeleteConfirm", value: "Delete", comment: "Button label for the button that deletes a folder and all of its children.")
    public static let BookmarksPanelEmptyStateTitle = MZLocalizedString("BookmarksPanel.EmptyState.Title", value: "Bookmarks you save will show up here.", comment: "Status label for the empty Bookmarks state.")
    public static let BookmarksPanelDeleteTableAction = MZLocalizedString("Delete", tableName: "BookmarkPanel", comment: "Action button for deleting bookmarks in the bookmarks panel.")
    public static let BookmarkDetailFieldTitle = MZLocalizedString("Bookmark.DetailFieldTitle.Label", value: "Title", comment: "The label for the Title field when editing a bookmark")
    public static let BookmarkDetailFieldURL = MZLocalizedString("Bookmark.DetailFieldURL.Label", value: "URL", comment: "The label for the URL field when editing a bookmark")
    public static let BookmarkDetailFieldsHeaderBookmarkTitle = MZLocalizedString("Bookmark.BookmarkDetail.FieldsHeader.Bookmark.Title", value: "Bookmark", comment: "The header title for the fields when editing a Bookmark")
    public static let BookmarkDetailFieldsHeaderFolderTitle = MZLocalizedString("Bookmark.BookmarkDetail.FieldsHeader.Folder.Title", value: "Folder", comment: "The header title for the fields when editing a Folder")
}

// MARK: - Tabs Delete All Undo Toast
extension Strings {
    public static let TabsDeleteAllUndoTitle = MZLocalizedString("Tabs.DeleteAllUndo.Title", value: "%d tab(s) closed", comment: "The label indicating that all the tabs were closed")
    public static let TabsDeleteAllUndoAction = MZLocalizedString("Tabs.DeleteAllUndo.Button", value: "Undo", comment: "The button to undo the delete all tabs")
    public static let TabSearchPlaceholderText = MZLocalizedString("Tabs.Search.PlaceholderText", value: "Search Tabs", comment: "The placeholder text for the tab search bar")
}

// MARK: - Tab tray (chronological tabs)
extension Strings {
    public static let TabTrayV2Title = MZLocalizedString("TabTray.Title", value: "Open Tabs", comment: "The title for the tab tray")
    public static let TabTrayV2TodayHeader = MZLocalizedString("TabTray.Today.Header", value: "Today", comment: "The section header for tabs opened today")
    public static let TabTrayV2YesterdayHeader = MZLocalizedString("TabTray.Yesterday.Header", value: "Yesterday", comment: "The section header for tabs opened yesterday")
    public static let TabTrayV2LastWeekHeader = MZLocalizedString("TabTray.LastWeek.Header", value: "Last Week", comment: "The section header for tabs opened last week")
    public static let TabTrayV2OlderHeader = MZLocalizedString("TabTray.Older.Header", value: "Older", comment: "The section header for tabs opened before last week")
    public static let TabTraySwipeMenuMore = MZLocalizedString("TabTray.SwipeMenu.More", value: "More", comment: "The button title to see more options to perform on the tab.")
    public static let TabTrayMoreMenuCopy = MZLocalizedString("TabTray.MoreMenu.Copy", value: "Copy", comment: "The title on the button to copy the tab address.")
    public static let TabTrayV2PrivateTitle = MZLocalizedString("TabTray.PrivateTitle", value: "Private Tabs", comment: "The title for the tab tray in private mode")

    // Segmented Control tites for iPad
    public static let TabTraySegmentedControlTitlesTabs = MZLocalizedString("TabTray.SegmentedControlTitles.Tabs", value: "Tabs", comment: "The title on the button to look at regular tabs.")
    public static let TabTraySegmentedControlTitlesPrivateTabs = MZLocalizedString("TabTray.SegmentedControlTitles.PrivateTabs", value: "Private", comment: "The title on the button to look at private tabs.")
    public static let TabTraySegmentedControlTitlesSyncedTabs = MZLocalizedString("TabTray.SegmentedControlTitles.SyncedTabs", value: "Synced", comment: "The title on the button to look at synced tabs.")
}

// MARK: - Clipboard Toast
extension Strings {
    public static let GoToCopiedLink = MZLocalizedString("ClipboardToast.GoToCopiedLink.Title", value: "Go to copied link?", comment: "Message displayed when the user has a copied link on the clipboard")
    public static let GoButtonTittle = MZLocalizedString("ClipboardToast.GoToCopiedLink.Button", value: "Go", comment: "The button to open a new tab with the copied link")

    public static let SettingsOfferClipboardBarTitle = MZLocalizedString("Settings.OfferClipboardBar.Title", value: "Offer to Open Copied Links", comment: "Title of setting to enable the Go to Copied URL feature. See https://bug1223660.bmoattachments.org/attachment.cgi?id=8898349")
    public static let SettingsOfferClipboardBarStatus = MZLocalizedString("Settings.OfferClipboardBar.Status", value: "When Opening Firefox", comment: "Description displayed under the ”Offer to Open Copied Link” option. See https://bug1223660.bmoattachments.org/attachment.cgi?id=8898349")
}

// MARK: - Link Previews
extension Strings {
    public static let SettingsShowLinkPreviewsTitle = MZLocalizedString("Settings.ShowLinkPreviews.Title", value: "Show Link Previews", comment: "Title of setting to enable link previews when long-pressing links.")
    public static let SettingsShowLinkPreviewsStatus = MZLocalizedString("Settings.ShowLinkPreviews.Status", value: "When Long-pressing Links", comment: "Description displayed under the ”Show Link Previews” option")
}

// MARK: - Errors
extension Strings {
    public static let UnableToDownloadError = MZLocalizedString("Downloads.Error.Message", value: "Downloads aren’t supported in Firefox yet.", comment: "The message displayed to a user when they try and perform the download of an asset that Firefox cannot currently handle.")
    public static let UnableToAddPassErrorTitle = MZLocalizedString("AddPass.Error.Title", value: "Failed to Add Pass", comment: "Title of the 'Add Pass Failed' alert. See https://support.apple.com/HT204003 for context on Wallet.")
    public static let UnableToAddPassErrorMessage = MZLocalizedString("AddPass.Error.Message", value: "An error occured while adding the pass to Wallet. Please try again later.", comment: "Text of the 'Add Pass Failed' alert.  See https://support.apple.com/HT204003 for context on Wallet.")
    public static let UnableToAddPassErrorDismiss = MZLocalizedString("AddPass.Error.Dismiss", value: "OK", comment: "Button to dismiss the 'Add Pass Failed' alert.  See https://support.apple.com/HT204003 for context on Wallet.")
    public static let UnableToOpenURLError = MZLocalizedString("OpenURL.Error.Message", value: "Firefox cannot open the page because it has an invalid address.", comment: "The message displayed to a user when they try to open a URL that cannot be handled by Firefox, or any external app.")
    public static let UnableToOpenURLErrorTitle = MZLocalizedString("OpenURL.Error.Title", value: "Cannot Open Page", comment: "Title of the message shown when the user attempts to navigate to an invalid link.")
}

// MARK: - Download Helper
extension Strings {
    public static let OpenInDownloadHelperAlertDownloadNow = MZLocalizedString("Downloads.Alert.DownloadNow", value: "Download Now", comment: "The label of the button the user will press to start downloading a file")
    public static let DownloadsButtonTitle = MZLocalizedString("Downloads.Toast.GoToDownloads.Button", value: "Downloads", comment: "The button to open a new tab with the Downloads home panel")
    public static let CancelDownloadDialogTitle = MZLocalizedString("Downloads.CancelDialog.Title", value: "Cancel Download", comment: "Alert dialog title when the user taps the cancel download icon.")
    public static let CancelDownloadDialogMessage = MZLocalizedString("Downloads.CancelDialog.Message", value: "Are you sure you want to cancel this download?", comment: "Alert dialog body when the user taps the cancel download icon.")
    public static let CancelDownloadDialogResume = MZLocalizedString("Downloads.CancelDialog.Resume", value: "Resume", comment: "Button declining the cancellation of the download.")
    public static let CancelDownloadDialogCancel = MZLocalizedString("Downloads.CancelDialog.Cancel", value: "Cancel", comment: "Button confirming the cancellation of the download.")
    public static let DownloadCancelledToastLabelText = MZLocalizedString("Downloads.Toast.Cancelled.LabelText", value: "Download Cancelled", comment: "The label text in the Download Cancelled toast for showing confirmation that the download was cancelled.")
    public static let DownloadFailedToastLabelText = MZLocalizedString("Downloads.Toast.Failed.LabelText", value: "Download Failed", comment: "The label text in the Download Failed toast for showing confirmation that the download has failed.")
    public static let DownloadFailedToastButtonTitled = MZLocalizedString("Downloads.Toast.Failed.RetryButton", value: "Retry", comment: "The button to retry a failed download from the Download Failed toast.")
    public static let DownloadMultipleFilesToastDescriptionText = MZLocalizedString("Downloads.Toast.MultipleFiles.DescriptionText", value: "1 of %d files", comment: "The description text in the Download progress toast for showing the number of files when multiple files are downloading.")
    public static let DownloadProgressToastDescriptionText = MZLocalizedString("Downloads.Toast.Progress.DescriptionText", value: "%1$@/%2$@", comment: "The description text in the Download progress toast for showing the downloaded file size (1$) out of the total expected file size (2$).")
    public static let DownloadMultipleFilesAndProgressToastDescriptionText = MZLocalizedString("Downloads.Toast.MultipleFilesAndProgress.DescriptionText", value: "%1$@ %2$@", comment: "The description text in the Download progress toast for showing the number of files (1$) and download progress (2$). This string only consists of two placeholders for purposes of displaying two other strings side-by-side where 1$ is Downloads.Toast.MultipleFiles.DescriptionText and 2$ is Downloads.Toast.Progress.DescriptionText. This string should only consist of the two placeholders side-by-side separated by a single space and 1$ should come before 2$ everywhere except for right-to-left locales.")
}

// MARK: - Add Custom Search Engine
extension Strings {
    public static let SettingsAddCustomEngine = MZLocalizedString("Settings.AddCustomEngine", value: "Add Search Engine", comment: "The button text in Search Settings that opens the Custom Search Engine view.")
    public static let SettingsAddCustomEngineTitle = MZLocalizedString("Settings.AddCustomEngine.Title", value: "Add Search Engine", comment: "The title of the  Custom Search Engine view.")
    public static let SettingsAddCustomEngineTitleLabel = MZLocalizedString("Settings.AddCustomEngine.TitleLabel", value: "Title", comment: "The title for the field which sets the title for a custom search engine.")
    public static let SettingsAddCustomEngineURLLabel = MZLocalizedString("Settings.AddCustomEngine.URLLabel", value: "URL", comment: "The title for URL Field")
    public static let SettingsAddCustomEngineTitlePlaceholder = MZLocalizedString("Settings.AddCustomEngine.TitlePlaceholder", value: "Search Engine", comment: "The placeholder for Title Field when saving a custom search engine.")
    public static let SettingsAddCustomEngineURLPlaceholder = MZLocalizedString("Settings.AddCustomEngine.URLPlaceholder", value: "URL (Replace Query with %s)", comment: "The placeholder for URL Field when saving a custom search engine")
    public static let SettingsAddCustomEngineSaveButtonText = MZLocalizedString("Settings.AddCustomEngine.SaveButtonText", value: "Save", comment: "The text on the Save button when saving a custom search engine")
}

// MARK: - Context menu ButtonToast instances.
extension Strings {
    public static let ContextMenuButtonToastNewTabOpenedLabelText = MZLocalizedString("ContextMenu.ButtonToast.NewTabOpened.LabelText", value: "New Tab opened", comment: "The label text in the Button Toast for switching to a fresh New Tab.")
    public static let ContextMenuButtonToastNewTabOpenedButtonText = MZLocalizedString("ContextMenu.ButtonToast.NewTabOpened.ButtonText", value: "Switch", comment: "The button text in the Button Toast for switching to a fresh New Tab.")
    public static let ContextMenuButtonToastNewPrivateTabOpenedLabelText = MZLocalizedString("ContextMenu.ButtonToast.NewPrivateTabOpened.LabelText", value: "New Private Tab opened", comment: "The label text in the Button Toast for switching to a fresh New Private Tab.")
    public static let ContextMenuButtonToastNewPrivateTabOpenedButtonText = MZLocalizedString("ContextMenu.ButtonToast.NewPrivateTabOpened.ButtonText", value: "Switch", comment: "The button text in the Button Toast for switching to a fresh New Private Tab.")
}

// MARK: - Page context menu items (i.e. links and images).
extension Strings {
    public static let ContextMenuOpenInNewTab = MZLocalizedString("ContextMenu.OpenInNewTabButtonTitle", value: "Open in New Tab", comment: "Context menu item for opening a link in a new tab")
    public static let ContextMenuOpenInNewPrivateTab = MZLocalizedString("ContextMenu.OpenInNewPrivateTabButtonTitle", tableName: "PrivateBrowsing", value: "Open in New Private Tab", comment: "Context menu option for opening a link in a new private tab")

    public static let ContextMenuOpenLinkInNewTab = MZLocalizedString("ContextMenu.OpenLinkInNewTabButtonTitle", value: "Open Link in New Tab", comment: "Context menu item for opening a link in a new tab")
    public static let ContextMenuOpenLinkInNewPrivateTab = MZLocalizedString("ContextMenu.OpenLinkInNewPrivateTabButtonTitle", value: "Open Link in New Private Tab", comment: "Context menu item for opening a link in a new private tab")

    public static let ContextMenuBookmarkLink = MZLocalizedString("ContextMenu.BookmarkLinkButtonTitle", value: "Bookmark Link", comment: "Context menu item for bookmarking a link URL")
    public static let ContextMenuDownloadLink = MZLocalizedString("ContextMenu.DownloadLinkButtonTitle", value: "Download Link", comment: "Context menu item for downloading a link URL")
    public static let ContextMenuCopyLink = MZLocalizedString("ContextMenu.CopyLinkButtonTitle", value: "Copy Link", comment: "Context menu item for copying a link URL to the clipboard")
    public static let ContextMenuShareLink = MZLocalizedString("ContextMenu.ShareLinkButtonTitle", value: "Share Link", comment: "Context menu item for sharing a link URL")
    public static let ContextMenuSaveImage = MZLocalizedString("ContextMenu.SaveImageButtonTitle", value: "Save Image", comment: "Context menu item for saving an image")
    public static let ContextMenuCopyImage = MZLocalizedString("ContextMenu.CopyImageButtonTitle", value: "Copy Image", comment: "Context menu item for copying an image to the clipboard")
    public static let ContextMenuCopyImageLink = MZLocalizedString("ContextMenu.CopyImageLinkButtonTitle", value: "Copy Image Link", comment: "Context menu item for copying an image URL to the clipboard")
}

// MARK: - Photo Library access
extension Strings {
    public static let PhotoLibraryFirefoxWouldLikeAccessTitle = MZLocalizedString("PhotoLibrary.FirefoxWouldLikeAccessTitle", value: "Firefox would like to access your Photos", comment: "See http://mzl.la/1G7uHo7")
    public static let PhotoLibraryFirefoxWouldLikeAccessMessage = MZLocalizedString("PhotoLibrary.FirefoxWouldLikeAccessMessage", value: "This allows you to save the image to your Camera Roll.", comment: "See http://mzl.la/1G7uHo7")
}

// MARK: - Sent tabs notifications
// These are displayed when the app is backgrounded or the device is locked.
extension Strings {
    // zero tabs
    public static let SentTab_NoTabArrivingNotification_title = MZLocalizedString("SentTab.NoTabArrivingNotification.title", value: "Firefox Sync", comment: "Title of notification received after a spurious message from FxA has been received.")
    public static let SentTab_NoTabArrivingNotification_body =
        MZLocalizedString("SentTab.NoTabArrivingNotification.body", value: "Tap to begin", comment: "Body of notification received after a spurious message from FxA has been received.")

    // one or more tabs
    public static let SentTab_TabArrivingNotification_NoDevice_title = MZLocalizedString("SentTab_TabArrivingNotification_NoDevice_title", value: "Tab received", comment: "Title of notification shown when the device is sent one or more tabs from an unnamed device.")
    public static let SentTab_TabArrivingNotification_NoDevice_body = MZLocalizedString("SentTab_TabArrivingNotification_NoDevice_body", value: "New tab arrived from another device.", comment: "Body of notification shown when the device is sent one or more tabs from an unnamed device.")
    public static let SentTab_TabArrivingNotification_WithDevice_title = MZLocalizedString("SentTab_TabArrivingNotification_WithDevice_title", value: "Tab received from %@", comment: "Title of notification shown when the device is sent one or more tabs from the named device. %@ is the placeholder for the device name. This device name will be localized by that device.")
    public static let SentTab_TabArrivingNotification_WithDevice_body = MZLocalizedString("SentTab_TabArrivingNotification_WithDevice_body", value: "New tab arrived in %@", comment: "Body of notification shown when the device is sent one or more tabs from the named device. %@ is the placeholder for the app name.")

    // Notification Actions
    public static let SentTabViewActionTitle = MZLocalizedString("SentTab.ViewAction.title", value: "View", comment: "Label for an action used to view one or more tabs from a notification.")
    public static let SentTabBookmarkActionTitle = MZLocalizedString("SentTab.BookmarkAction.title", value: "Bookmark", comment: "Label for an action used to bookmark one or more tabs from a notification.")
    public static let SentTabAddToReadingListActionTitle = MZLocalizedString("SentTab.AddToReadingListAction.Title", value: "Add to Reading List", comment: "Label for an action used to add one or more tabs recieved from a notification to the reading list.")
}

// MARK: - Additional messages sent via Push from FxA
extension Strings {
    public static let FxAPush_DeviceDisconnected_ThisDevice_title = MZLocalizedString("FxAPush_DeviceDisconnected_ThisDevice_title", value: "Sync Disconnected", comment: "Title of a notification displayed when this device has been disconnected by another device.")
    public static let FxAPush_DeviceDisconnected_ThisDevice_body = MZLocalizedString("FxAPush_DeviceDisconnected_ThisDevice_body", value: "This device has been successfully disconnected from Firefox Sync.", comment: "Body of a notification displayed when this device has been disconnected from FxA by another device.")
    public static let FxAPush_DeviceDisconnected_title = MZLocalizedString("FxAPush_DeviceDisconnected_title", value: "Sync Disconnected", comment: "Title of a notification displayed when named device has been disconnected from FxA.")
    public static let FxAPush_DeviceDisconnected_body = MZLocalizedString("FxAPush_DeviceDisconnected_body", value: "%@ has been successfully disconnected.", comment: "Body of a notification displayed when named device has been disconnected from FxA. %@ refers to the name of the disconnected device.")

    public static let FxAPush_DeviceDisconnected_UnknownDevice_body = MZLocalizedString("FxAPush_DeviceDisconnected_UnknownDevice_body", value: "A device has disconnected from Firefox Sync", comment: "Body of a notification displayed when unnamed device has been disconnected from FxA.")

    public static let FxAPush_DeviceConnected_title = MZLocalizedString("FxAPush_DeviceConnected_title", value: "Sync Connected", comment: "Title of a notification displayed when another device has connected to FxA.")
    public static let FxAPush_DeviceConnected_body = MZLocalizedString("FxAPush_DeviceConnected_body", value: "Firefox Sync has connected to %@", comment: "Title of a notification displayed when another device has connected to FxA. %@ refers to the name of the newly connected device.")
}

// MARK: - Reader Mode
extension Strings {
    public static let ReaderModeAvailableVoiceOverAnnouncement = MZLocalizedString("ReaderMode.Available.VoiceOverAnnouncement", value: "Reader Mode available", comment: "Accessibility message e.g. spoken by VoiceOver when Reader Mode becomes available.")
    public static let ReaderModeResetFontSizeAccessibilityLabel = MZLocalizedString("Reset text size", comment: "Accessibility label for button resetting font size in display settings of reader mode")
}

// MARK: - QR Code scanner
extension Strings {
    public static let ScanQRCodeViewTitle = MZLocalizedString("ScanQRCode.View.Title", value: "Scan QR Code", comment: "Title for the QR code scanner view.")
    public static let ScanQRCodeInstructionsLabel = MZLocalizedString("ScanQRCode.Instructions.Label", value: "Align QR code within frame to scan", comment: "Text for the instructions label, displayed in the QR scanner view")
    public static let ScanQRCodeInvalidDataErrorMessage = MZLocalizedString("ScanQRCode.InvalidDataError.Message", value: "The data is invalid", comment: "Text of the prompt that is shown to the user when the data is invalid")
    public static let ScanQRCodePermissionErrorMessage = MZLocalizedString("ScanQRCode.PermissionError.Message", value: "Please allow Firefox to access your device’s camera in ‘Settings’ -> ‘Privacy’ -> ‘Camera’.", comment: "Text of the prompt user to setup the camera authorization.")
    public static let ScanQRCodeErrorOKButton = MZLocalizedString("ScanQRCode.Error.OK.Button", value: "OK", comment: "OK button to dismiss the error prompt.")
}

// MARK: - App menu
extension Strings {
    public static let AppMenuReportSiteIssueTitleString = NSLocalizedString("Menu.ReportSiteIssueAction.Title", tableName: "Menu", value: "Report Site Issue", comment: "Label for the button, displayed in the menu, used to report a compatibility issue with the current page.")
    public static let AppMenuLibraryReloadString = MZLocalizedString("Menu.Library.Reload", tableName: "Menu", value: "Reload", comment: "Label for the button, displayed in the menu, used to Reload the webpage")
    public static let StopReloadPageTitle = MZLocalizedString("Menu.Library.StopReload", value: "Stop", comment: "Label for the button displayed in the menu used to stop the reload of the webpage")
    public static let AppMenuLibraryTitleString = MZLocalizedString("Menu.Library.Title", tableName: "Menu", value: "Your Library", comment: "Label for the button, displayed in the menu, used to open the Library")
    public static let AppMenuRecentlySavedTitle = MZLocalizedString("Menu.RecentlySaved.Title", tableName: "Menu", value: "Recently Saved", comment: "A string used to signify the start of the Recently Saved section in Home Screen.")
    public static let AppMenuAddToReadingListTitleString = MZLocalizedString("Menu.AddToReadingList.Title", tableName: "Menu", value: "Add to Reading List", comment: "Label for the button, displayed in the menu, used to add a page to the reading list.")
    public static let AppMenuShowTabsTitleString = MZLocalizedString("Menu.ShowTabs.Title", tableName: "Menu", value: "Show Tabs", comment: "Label for the button, displayed in the menu, used to open the tabs tray")
    public static let AppMenuSharePageTitleString = MZLocalizedString("Menu.SharePageAction.Title", tableName: "Menu", value: "Share Page With…", comment: "Label for the button, displayed in the menu, used to open the share dialog.")
    public static let AppMenuCopyURLTitleString = MZLocalizedString("Menu.CopyAddress.Title", tableName: "Menu", value: "Copy Address", comment: "Label for the button, displayed in the menu, used to copy the page url to the clipboard.")
    public static let AppMenuCopyLinkTitleString = MZLocalizedString("Menu.CopyLink.Title", tableName: "Menu", value: "Copy Link", comment: "Label for the button, displayed in the menu, used to copy the current page link to the clipboard.")
    public static let AppMenuNewTabTitleString = MZLocalizedString("Menu.NewTabAction.Title", tableName: "Menu", value: "Open New Tab", comment: "Label for the button, displayed in the menu, used to open a new tab")
    public static let AppMenuNewPrivateTabTitleString = MZLocalizedString("Menu.NewPrivateTabAction.Title", tableName: "Menu", value: "Open New Private Tab", comment: "Label for the button, displayed in the menu, used to open a new private tab.")
    public static let AppMenuAddBookmarkTitleString = MZLocalizedString("Menu.AddBookmarkAction.Title", tableName: "Menu", value: "Bookmark This Page", comment: "Label for the button, displayed in the menu, used to create a bookmark for the current website.")
    public static let AppMenuAddBookmarkTitleString2 = MZLocalizedString("Menu.AddBookmarkAction2.Title", tableName: "Menu", value: "Add Bookmark", comment: "Label for the button, displayed in the menu, used to create a bookmark for the current website.")
    public static let AppMenuRemoveBookmarkTitleString = MZLocalizedString("Menu.RemoveBookmarkAction.Title", tableName: "Menu", value: "Remove Bookmark", comment: "Label for the button, displayed in the menu, used to delete an existing bookmark for the current website.")
    public static let AppMenuFindInPageTitleString = MZLocalizedString("Menu.FindInPageAction.Title", tableName: "Menu", value: "Find in Page", comment: "Label for the button, displayed in the menu, used to open the toolbar to search for text within the current page.")
    public static let AppMenuViewDesktopSiteTitleString = MZLocalizedString("Menu.ViewDekstopSiteAction.Title", tableName: "Menu", value: "Request Desktop Site", comment: "Label for the button, displayed in the menu, used to request the desktop version of the current website.")
    public static let AppMenuViewMobileSiteTitleString = MZLocalizedString("Menu.ViewMobileSiteAction.Title", tableName: "Menu", value: "Request Mobile Site", comment: "Label for the button, displayed in the menu, used to request the mobile version of the current website.")
    public static let AppMenuTranslatePageTitleString = MZLocalizedString("Menu.TranslatePageAction.Title", tableName: "Menu", value: "Translate Page", comment: "Label for the button, displayed in the menu, used to translate the current page.")
    public static let AppMenuScanQRCodeTitleString = MZLocalizedString("Menu.ScanQRCodeAction.Title", tableName: "Menu", value: "Scan QR Code", comment: "Label for the button, displayed in the menu, used to open the QR code scanner.")
    public static let AppMenuSettingsTitleString = MZLocalizedString("Menu.OpenSettingsAction.Title", tableName: "Menu", value: "Settings", comment: "Label for the button, displayed in the menu, used to open the Settings menu.")
    public static let AppMenuCloseAllTabsTitleString = MZLocalizedString("Menu.CloseAllTabsAction.Title", tableName: "Menu", value: "Close All Tabs", comment: "Label for the button, displayed in the menu, used to close all tabs currently open.")
    public static let AppMenuOpenHomePageTitleString = MZLocalizedString("Menu.OpenHomePageAction.Title", tableName: "Menu", value: "Home", comment: "Label for the button, displayed in the menu, used to navigate to the home page.")
    public static let AppMenuTopSitesTitleString = MZLocalizedString("Menu.OpenTopSitesAction.AccessibilityLabel", tableName: "Menu", value: "Top Sites", comment: "Accessibility label for the button, displayed in the menu, used to open the Top Sites home panel.")
    public static let AppMenuBookmarksTitleString = MZLocalizedString("Menu.OpenBookmarksAction.AccessibilityLabel.v2", tableName: "Menu", value: "Bookmarks", comment: "Accessibility label for the button, displayed in the menu, used to open the Bookmarks home panel. Please keep as short as possible, <15 chars of space available.")
    public static let AppMenuReadingListTitleString = MZLocalizedString("Menu.OpenReadingListAction.AccessibilityLabel.v2", tableName: "Menu", value: "Reading List", comment: "Accessibility label for the button, displayed in the menu, used to open the Reading list home panel. Please keep as short as possible, <15 chars of space available.")
    public static let AppMenuHistoryTitleString = MZLocalizedString("Menu.OpenHistoryAction.AccessibilityLabel.v2", tableName: "Menu", value: "History", comment: "Accessibility label for the button, displayed in the menu, used to open the History home panel. Please keep as short as possible, <15 chars of space available.")
    public static let AppMenuDownloadsTitleString = MZLocalizedString("Menu.OpenDownloadsAction.AccessibilityLabel.v2", tableName: "Menu", value: "Downloads", comment: "Accessibility label for the button, displayed in the menu, used to open the Downloads home panel. Please keep as short as possible, <15 chars of space available.")
    public static let AppMenuSyncedTabsTitleString = MZLocalizedString("Menu.OpenSyncedTabsAction.AccessibilityLabel.v2", tableName: "Menu", value: "Synced Tabs", comment: "Accessibility label for the button, displayed in the menu, used to open the Synced Tabs home panel. Please keep as short as possible, <15 chars of space available.")
    public static let AppMenuLibrarySeeAllTitleString = MZLocalizedString("Menu.SeeAllAction.Title", tableName: "Menu", value: "See All", comment: "Label for the button, displayed in Firefox Home, used to see all Library panels.")
    public static let AppMenuButtonAccessibilityLabel = MZLocalizedString("Toolbar.Menu.AccessibilityLabel", value: "Menu", comment: "Accessibility label for the Menu button.")
    public static let TabTrayDeleteMenuButtonAccessibilityLabel = MZLocalizedString("Toolbar.Menu.CloseAllTabs", value: "Close All Tabs", comment: "Accessibility label for the Close All Tabs menu button.")
    public static let AppMenuNightMode = MZLocalizedString("Menu.NightModeTurnOn.Label", value: "Enable Night Mode", comment: "Label for the button, displayed in the menu, turns on night mode.")
    public static let AppMenuTurnOnNightMode = MZLocalizedString("Menu.NightModeTurnOn.Label2", value: "Turn on Night Mode", comment: "Label for the button, displayed in the menu, turns on night mode.")
    public static let AppMenuTurnOffNightMode = MZLocalizedString("Menu.NightModeTurnOff.Label2", value: "Turn off Night Mode", comment: "Label for the button, displayed in the menu, turns off night mode.")
    public static let AppMenuNoImageMode = MZLocalizedString("Menu.NoImageModeBlockImages.Label", value: "Block Images", comment: "Label for the button, displayed in the menu, hides images on the webpage when pressed.")
    public static let AppMenuShowImageMode = MZLocalizedString("Menu.NoImageModeShowImages.Label", value: "Show Images", comment: "Label for the button, displayed in the menu, shows images on the webpage when pressed.")
    public static let AppMenuBookmarks = MZLocalizedString("Menu.Bookmarks.Label", value: "Bookmarks", comment: "Label for the button, displayed in the menu, takes you to to bookmarks screen when pressed.")
    public static let AppMenuHistory = MZLocalizedString("Menu.History.Label", value: "History", comment: "Label for the button, displayed in the menu, takes you to to History screen when pressed.")
    public static let AppMenuDownloads = MZLocalizedString("Menu.Downloads.Label", value: "Downloads", comment: "Label for the button, displayed in the menu, takes you to to Downloads screen when pressed.")
    public static let AppMenuReadingList = MZLocalizedString("Menu.ReadingList.Label", value: "Reading List", comment: "Label for the button, displayed in the menu, takes you to to Reading List screen when pressed.")
    public static let AppMenuPasswords = MZLocalizedString("Menu.Passwords.Label", value: "Passwords", comment: "Label for the button, displayed in the menu, takes you to to passwords screen when pressed.")
    public static let AppMenuBackUpAndSyncData = MZLocalizedString("Menu.BackUpAndSync.Label", value: "Back up and Sync Data", comment: "Label for the button, displayed in the menu, takes you to sync sign in when pressed.")
    public static let AppMenuManageAccount = MZLocalizedString("Menu.ManageAccount.Label", value: "Manage Account %@", comment: "Label for the button, displayed in the menu, takes you to screen to manage account when pressed. First argument is the display name for the current account")
    public static let AppMenuCopyURLConfirmMessage = MZLocalizedString("Menu.CopyURL.Confirm", value: "URL Copied To Clipboard", comment: "Toast displayed to user after copy url pressed.")
    
    public static let AppMenuAddBookmarkConfirmMessage = MZLocalizedString("Menu.AddBookmark.Confirm", value: "Bookmark Added", comment: "Toast displayed to the user after a bookmark has been added.")
    public static let AppMenuTabSentConfirmMessage = MZLocalizedString("Menu.TabSent.Confirm", value: "Tab Sent", comment: "Toast displayed to the user after a tab has been sent successfully.")
    public static let AppMenuRemoveBookmarkConfirmMessage = MZLocalizedString("Menu.RemoveBookmark.Confirm", value: "Bookmark Removed", comment: "Toast displayed to the user after a bookmark has been removed.")
    public static let AppMenuAddPinToTopSitesConfirmMessage = MZLocalizedString("Menu.AddPin.Confirm", value: "Pinned To Top Sites", comment: "Toast displayed to the user after adding the item to the Top Sites.")
    public static let AppMenuAddPinToShortcutsConfirmMessage = MZLocalizedString("Menu.AddPin.Confirm2", value: "Added to Shortcuts", comment: "Toast displayed to the user after adding the item to the Shortcuts.")
    public static let AppMenuRemovePinFromShortcutsConfirmMessage = MZLocalizedString("Menu.RemovePin.Confirm2", value: "Removed from Shortcuts", comment: "Toast displayed to the user after removing the item to the Shortcuts.")
    public static let AppMenuRemovePinFromTopSitesConfirmMessage = MZLocalizedString("Menu.RemovePin.Confirm", value: "Removed From Top Sites", comment: "Toast displayed to the user after removing the item from the Top Sites.")
    public static let AppMenuAddToReadingListConfirmMessage = MZLocalizedString("Menu.AddToReadingList.Confirm", value: "Added To Reading List", comment: "Toast displayed to the user after adding the item to their reading list.")
    public static let SendToDeviceTitle = MZLocalizedString("Send to Device", tableName: "3DTouchActions", comment: "Label for preview action on Tab Tray Tab to send the current tab to another device")
    public static let SendLinkToDeviceTitle = MZLocalizedString("Menu.SendLinkToDevice", tableName: "3DTouchActions", value: "Send Link to Device", comment: "Label for preview action on Tab Tray Tab to send the current link to another device")
    public static let PageActionMenuTitle = MZLocalizedString("Menu.PageActions.Title", value: "Page Actions", comment: "Label for title in page action menu.")
    public static let WhatsNewString = MZLocalizedString("Menu.WhatsNew.Title", value: "What's New", comment: "The title for the option to view the What's new page.")
    public static let AppMenuShowPageSourceString = MZLocalizedString("Menu.PageSourceAction.Title", tableName: "Menu", value: "View Page Source", comment: "Label for the button, displayed in the menu, used to show the html page source")
}

// MARK: - Snackbar shown when tapping app store link
extension Strings {
    public static let ExternalLinkAppStoreConfirmationTitle = MZLocalizedString("ExternalLink.AppStore.ConfirmationTitle", value: "Open this link in the App Store?", comment: "Question shown to user when tapping a link that opens the App Store app")
    public static let ExternalLinkGenericConfirmation = MZLocalizedString("ExternalLink.AppStore.GenericConfirmationTitle", value: "Open this link in external app?", comment: "Question shown to user when tapping an SMS or MailTo link that opens the external app for those.")
}

// MARK: - ContentBlocker/TrackingProtection string
extension Strings {
    public static let SettingsTrackingProtectionSectionName = MZLocalizedString("Settings.TrackingProtection.SectionName", value: "Tracking Protection", comment: "Row in top-level of settings that gets tapped to show the tracking protection settings detail view.")

    public static let TrackingProtectionEnableTitle = MZLocalizedString("Settings.TrackingProtectionOption.NormalBrowsingLabelOn", value: "Enhanced Tracking Protection", comment: "Settings option to specify that Tracking Protection is on")

    public static let TrackingProtectionOptionOnOffFooter = MZLocalizedString("Settings.TrackingProtectionOption.EnabledStateFooterLabel", value: "Tracking is the collection of your browsing data across multiple websites.", comment: "Description label shown on tracking protection options screen.")
    public static let TrackingProtectionOptionProtectionLevelTitle = MZLocalizedString("Settings.TrackingProtection.ProtectionLevelTitle", value: "Protection Level", comment: "Title for tracking protection options section where level can be selected.")
    public static let TrackingProtectionOptionBlockListsHeader = MZLocalizedString("Settings.TrackingProtection.BlockListsHeader", value: "You can choose which list Firefox will use to block Web elements that may track your browsing activity.", comment: "Header description for tracking protection options section where Basic/Strict block list can be selected")
    public static let TrackingProtectionOptionBlockListLevelStandard = MZLocalizedString("Settings.TrackingProtectionOption.BasicBlockList", value: "Standard (default)", comment: "Tracking protection settings option for using the basic blocklist.")
    public static let TrackingProtectionOptionBlockListLevelStrict = MZLocalizedString("Settings.TrackingProtectionOption.BlockListStrict", value: "Strict", comment: "Tracking protection settings option for using the strict blocklist.")
    public static let TrackingProtectionReloadWithout = MZLocalizedString("Menu.ReloadWithoutTrackingProtection.Title", value: "Reload Without Tracking Protection", comment: "Label for the button, displayed in the menu, used to reload the current website without Tracking Protection")
    public static let TrackingProtectionReloadWith = MZLocalizedString("Menu.ReloadWithTrackingProtection.Title", value: "Reload With Tracking Protection", comment: "Label for the button, displayed in the menu, used to reload the current website with Tracking Protection enabled")

    public static let TrackingProtectionProtectionStrictInfoFooter = MZLocalizedString("Settings.TrackingProtection.StrictLevelInfoFooter", value: "Blocking trackers could impact the functionality of some websites.", comment: "Additional information about the strict level setting")
    public static let TrackingProtectionCellFooter = MZLocalizedString("Settings.TrackingProtection.ProtectionCellFooter", value: "Reduces targeted ads and helps stop advertisers from tracking your browsing.", comment: "Additional information about your Enhanced Tracking Protection")
    public static let TrackingProtectionStandardLevelDescription = MZLocalizedString("Settings.TrackingProtection.ProtectionLevelStandard.Description", value: "Allows some ad tracking so websites function properly.", comment: "Description for standard level tracker protection")
    public static let TrackingProtectionStrictLevelDescription = MZLocalizedString("Settings.TrackingProtection.ProtectionLevelStrict.Description", value: "Blocks more trackers, ads, and popups. Pages load faster, but some functionality may not work.", comment: "Description for strict level tracker protection")
    public static let TrackingProtectionLevelFooter = MZLocalizedString("Settings.TrackingProtection.ProtectionLevel.Footer", value: "If a site doesn’t work as expected, tap the shield in the address bar and turn off Enhanced Tracking Protection for that page.", comment: "Footer information for tracker protection level.")
    public static let TrackerProtectionLearnMore = MZLocalizedString("Settings.TrackingProtection.LearnMore", value: "Learn more", comment: "'Learn more' info link on the Tracking Protection settings screen.")
    public static let TrackerProtectionAlertTitle =  MZLocalizedString("Settings.TrackingProtection.Alert.Title", value: "Heads up!", comment: "Title for the tracker protection alert.")
    public static let TrackerProtectionAlertDescription =  MZLocalizedString("Settings.TrackingProtection.Alert.Description", value: "If a site doesn’t work as expected, tap the shield in the address bar and turn off Enhanced Tracking Protection for that page.", comment: "Decription for the tracker protection alert.")
    public static let TrackerProtectionAlertButton =  MZLocalizedString("Settings.TrackingProtection.Alert.Button", value: "OK, Got It", comment: "Dismiss button for the tracker protection alert.")
}

// MARK: - Tracking Protection menu
extension Strings {
    public static let TPBlockingDescription = MZLocalizedString("Menu.TrackingProtectionBlocking.Description", value: "Firefox is blocking parts of the page that may track your browsing.", comment: "Description of the Tracking protection menu when TP is blocking parts of the page")
    public static let TPNoBlockingDescription = MZLocalizedString("Menu.TrackingProtectionNoBlocking.Description", value: "No tracking elements detected on this page.", comment: "The description of the Tracking Protection menu item when no scripts are blocked but tracking protection is enabled.")
    public static let TPBlockingDisabledDescription = MZLocalizedString("Menu.TrackingProtectionBlockingDisabled.Description", value: "Block online trackers", comment: "The description of the Tracking Protection menu item when tracking is enabled")
    public static let TPBlockingMoreInfo = MZLocalizedString("Menu.TrackingProtectionMoreInfo.Description", value: "Learn more about how Tracking Protection blocks online trackers that collect your browsing data across multiple websites.", comment: "more info about what tracking protection is about")
    public static let EnableTPBlockingGlobally = MZLocalizedString("Menu.TrackingProtectionEnable.Title", value: "Enable Tracking Protection", comment: "A button to enable tracking protection inside the menu.")
    public static let TPBlockingSiteEnabled = MZLocalizedString("Menu.TrackingProtectionEnable1.Title", value: "Enabled for this site", comment: "A button to enable tracking protection inside the menu.")
    public static let TPEnabledConfirmed = MZLocalizedString("Menu.TrackingProtectionEnabled.Title", value: "Tracking Protection is now on for this site.", comment: "The confirmation toast once tracking protection has been enabled")
    public static let TPDisabledConfirmed = MZLocalizedString("Menu.TrackingProtectionDisabled.Title", value: "Tracking Protection is now off for this site.", comment: "The confirmation toast once tracking protection has been disabled")
    public static let TPBlockingSiteDisabled = MZLocalizedString("Menu.TrackingProtectionDisable1.Title", value: "Disabled for this site", comment: "The button that disabled TP for a site.")
    public static let ETPOn = MZLocalizedString("Menu.EnhancedTrackingProtectionOn.Title", value: "Enhanced Tracking Protection is ON for this site.", comment: "A switch to enable enhanced tracking protection inside the menu.")
    public static let ETPOff = MZLocalizedString("Menu.EnhancedTrackingProtectionOff.Title", value: "Enhanced Tracking Protection is OFF for this site.", comment: "A switch to disable enhanced tracking protection inside the menu.")
    public static let StrictETPWithITP = MZLocalizedString("Menu.EnhancedTrackingProtectionStrictWithITP.Title", value: "Firefox blocks cross-site trackers, social trackers, cryptominers, fingerprinters, and tracking content.", comment: "Description for having strict ETP protection with ITP offered in iOS14+")
    public static let StandardETPWithITP = MZLocalizedString("Menu.EnhancedTrackingProtectionStandardWithITP.Title", value: "Firefox blocks cross-site trackers, social trackers, cryptominers, and fingerprinters.", comment: "Description for having standard ETP protection with ITP offered in iOS14+")

    // TP Page menu title
    public static let TPPageMenuTitle = MZLocalizedString("Menu.TrackingProtection.TitlePrefix", value: "Protections for %@", comment: "Title on tracking protection menu showing the domain. eg. Protections for mozilla.org")
    public static let TPPageMenuNoTrackersBlocked = MZLocalizedString("Menu.TrackingProtection.NoTrackersBlockedTitle", value: "No trackers known to Firefox were detected on this page.", comment: "Message in menu when no trackers blocked.")
    public static let TPPageMenuBlockedTitle = MZLocalizedString("Menu.TrackingProtection.BlockedTitle", value: "Blocked", comment: "Title on tracking protection menu for blocked items.")

    // Category Titles
    public static let TPCryptominersBlocked = MZLocalizedString("Menu.TrackingProtectionCryptominersBlocked.Title", value: "Cryptominers", comment: "The title that shows the number of cryptomining scripts blocked")
    public static let TPFingerprintersBlocked = MZLocalizedString("Menu.TrackingProtectionFingerprintersBlocked.Title", value: "Fingerprinters", comment: "The title that shows the number of fingerprinting scripts blocked")
    public static let TPCrossSiteCookiesBlocked = MZLocalizedString("Menu.TrackingProtectionCrossSiteCookies.Title", value: "Cross-Site Tracking Cookies", comment: "The title that shows the number of cross-site cookies blocked")
    public static let TPCrossSiteBlocked = MZLocalizedString("Menu.TrackingProtectionCrossSiteTrackers.Title", value: "Cross-Site Trackers", comment: "The title that shows the number of cross-site URLs blocked")
    public static let TPSocialBlocked = MZLocalizedString("Menu.TrackingProtectionBlockedSocial.Title", value: "Social Trackers", comment: "The title that shows the number of social URLs blocked")
    public static let TPContentBlocked = MZLocalizedString("Menu.TrackingProtectionBlockedContent.Title", value: "Tracking content", comment: "The title that shows the number of content cookies blocked")

    // Shortcut on bottom of TP page menu to get to settings.
    public static let TPProtectionSettings = MZLocalizedString("Menu.TrackingProtection.ProtectionSettings.Title", value: "Protection Settings", comment: "The title for tracking protection settings")

    // Remove if unused -->
    public static let TPListTitle_CrossSiteCookies = MZLocalizedString("Menu.TrackingProtectionListTitle.CrossSiteCookies", value: "Blocked Cross-Site Tracking Cookies", comment: "Title for list of domains blocked by category type. eg.  Blocked `CryptoMiners`")
    public static let TPListTitle_Social = MZLocalizedString("Menu.TrackingProtectionListTitle.Social", value: "Blocked Social Trackers", comment: "Title for list of domains blocked by category type. eg.  Blocked `CryptoMiners`")
    public static let TPListTitle_Fingerprinters = MZLocalizedString("Menu.TrackingProtectionListTitle.Fingerprinters", value: "Blocked Fingerprinters", comment: "Title for list of domains blocked by category type. eg.  Blocked `CryptoMiners`")
    public static let TPListTitle_Cryptominer = MZLocalizedString("Menu.TrackingProtectionListTitle.Cryptominers", value: "Blocked Cryptominers", comment: "Title for list of domains blocked by category type. eg.  Blocked `CryptoMiners`")
    /// <--

    public static let TPSafeListOn = MZLocalizedString("Menu.TrackingProtectionOption.WhiteListOnDescription", value: "The site includes elements that may track your browsing. You have disabled protection.", comment: "label for the menu item to show when the website is whitelisted from blocking trackers.")
    public static let TPSafeListRemove = MZLocalizedString("Menu.TrackingProtectionWhitelistRemove.Title", value: "Enable for this site", comment: "label for the menu item that lets you remove a website from the tracking protection whitelist")

    // Settings info
    public static let TPAccessoryInfoTitleStrict = MZLocalizedString("Settings.TrackingProtection.Info.StrictTitle", value: "Offers stronger protection, but may cause some sites to break.", comment: "Explanation of strict mode.")
    public static let TPAccessoryInfoTitleBasic = MZLocalizedString("Settings.TrackingProtection.Info.BasicTitle", value: "Balanced for protection and performance.", comment: "Explanation of basic mode.")
    public static let TPAccessoryInfoBlocksTitle = MZLocalizedString("Settings.TrackingProtection.Info.BlocksTitle", value: "BLOCKS", comment: "The Title on info view which shows a list of all blocked websites")

    // Category descriptions
    public static let TPCategoryDescriptionSocial = MZLocalizedString("Menu.TrackingProtectionDescription.SocialNetworksNew", value: "Social networks place trackers on other websites to build a more complete and targeted profile of you. Blocking these trackers reduces how much social media companies can see what do you online.", comment: "Description of social network trackers.")
    public static let TPCategoryDescriptionCrossSite = MZLocalizedString("Menu.TrackingProtectionDescription.CrossSiteNew", value: "These cookies follow you from site to site to gather data about what you do online. They are set by third parties such as advertisers and analytics companies.", comment: "Description of cross-site trackers.")
    public static let TPCategoryDescriptionCryptominers = MZLocalizedString("Menu.TrackingProtectionDescription.CryptominersNew", value: "Cryptominers secretly use your system’s computing power to mine digital money. Cryptomining scripts drain your battery, slow down your computer, and can increase your energy bill.", comment: "Description of cryptominers.")
    public static let TPCategoryDescriptionFingerprinters = MZLocalizedString("Menu.TrackingProtectionDescription.Fingerprinters", value: "The settings on your browser and computer are unique. Fingerprinters collect a variety of these unique settings to create a profile of you, which can be used to track you as you browse.", comment: "Description of fingerprinters.")
    public static let TPCategoryDescriptionContentTrackers = MZLocalizedString("Menu.TrackingProtectionDescription.ContentTrackers", value: "Websites may load outside ads, videos, and other content that contains hidden trackers. Blocking this can make websites load faster, but some buttons, forms, and login fields, might not work.", comment: "Description of content trackers.")

    public static let TPMoreInfo = MZLocalizedString("Settings.TrackingProtection.MoreInfo", value: "More Info…", comment: "'More Info' link on the Tracking Protection settings screen.")
}

// MARK: - Location bar long press menu
extension Strings {
    public static let PasteAndGoTitle = MZLocalizedString("Menu.PasteAndGo.Title", value: "Paste & Go", comment: "The title for the button that lets you paste and go to a URL")
    public static let PasteTitle = MZLocalizedString("Menu.Paste.Title", value: "Paste", comment: "The title for the button that lets you paste into the location bar")
    public static let CopyAddressTitle = MZLocalizedString("Menu.Copy.Title", value: "Copy Address", comment: "The title for the button that lets you copy the url from the location bar.")
}

// MARK: - Settings Home
extension Strings {
    public static let SendUsageSettingTitle = MZLocalizedString("Settings.SendUsage.Title", value: "Send Usage Data", comment: "The title for the setting to send usage data.")
    public static let SendUsageSettingLink = MZLocalizedString("Settings.SendUsage.Link", value: "Learn More.", comment: "title for a link that explains how mozilla collects telemetry")
    public static let SendUsageSettingMessage = MZLocalizedString("Settings.SendUsage.Message", value: "Mozilla strives to only collect what we need to provide and improve Firefox for everyone.", comment: "A short description that explains why mozilla collects usage data.")
    public static let SettingsSiriSectionName = MZLocalizedString("Settings.Siri.SectionName", value: "Siri Shortcuts", comment: "The option that takes you to the siri shortcuts settings page")
    public static let SettingsSiriSectionDescription = MZLocalizedString("Settings.Siri.SectionDescription", value: "Use Siri shortcuts to quickly open Firefox via Siri", comment: "The description that describes what siri shortcuts are")
    public static let SettingsSiriOpenURL = MZLocalizedString("Settings.Siri.OpenTabShortcut", value: "Open New Tab", comment: "The description of the open new tab siri shortcut")
}

// MARK: - Nimbus settings
extension Strings {
    public static let SettingsStudiesTitle = MZLocalizedString("Settings.Studies.Title", value: "Studies", comment: "Label used as an item in Settings. Tapping on this item takes you to the Studies panel")
    public static let SettingsStudiesSectionName = MZLocalizedString("Settings.Studies.SectionName", value: "Studies", comment: "Title displayed in header of the Studies panel")
    public static let SettingsStudiesActiveSectionTitle = MZLocalizedString("Settings.Studies.Active.SectionName", value: "Active", comment: "Section title for all studies that are currently active")
    public static let SettingsStudiesCompletedSectionTitle = MZLocalizedString("Settings.Studies.Completed.SectionName", value: "Completed", comment: "Section title for all studies that are completed")
    public static let SettingsStudiesRemoveButton = MZLocalizedString("Settings.Studies.Remove.Button", value: "Remove", comment: "Button title displayed next to each study allowing the user to opt-out of the study")

    public static let SettingsStudiesToggleTitle = MZLocalizedString("Settings.Studies.Toggle.Title", value: "Studies", comment: "Label used as a toggle item in Settings. When this is off, the user is opting out of all studies.")
    public static let SettingsStudiesToggleLink = MZLocalizedString("Settings.Studies.Toggle.Link", value: "Learn More.", comment: "Title for a link that explains what Mozilla means by Studies")
    public static let SettingsStudiesToggleMessage = MZLocalizedString("Settings.Studies.Toggle.Message", value: "Firefox may install and run studies from time to time.", comment: "A short description that explains that Mozilla is running studies")

    public static let SettingsStudiesToggleValueOn = MZLocalizedString("Settings.Studies.Toggle.On", value: "On", comment: "Toggled ON to participate in studies")
    public static let SettingsStudiesToggleValueOff = MZLocalizedString("Settings.Studies.Toggle.Off", value: "Off", comment: "Toggled OFF to opt-out of studies")
}

// MARK: - Do not track
extension Strings {
    public static let SettingsDoNotTrackTitle = MZLocalizedString("Settings.DNT.Title", value: "Send websites a Do Not Track signal that you don’t want to be tracked", comment: "DNT Settings title")
    public static let SettingsDoNotTrackOptionOnWithTP = MZLocalizedString("Settings.DNT.OptionOnWithTP", value: "Only when using Tracking Protection", comment: "DNT Settings option for only turning on when Tracking Protection is also on")
    public static let SettingsDoNotTrackOptionAlwaysOn = MZLocalizedString("Settings.DNT.OptionAlwaysOn", value: "Always", comment: "DNT Settings option for always on")
}

// MARK: - Intro Onboarding slides
extension Strings {
    // First Card
    public static let CardTitleWelcome = MZLocalizedString("Intro.Slides.Welcome.Title.v2", tableName: "Intro", value: "Welcome to Firefox", comment: "Title for the first panel 'Welcome' in the First Run tour.")
    public static let CardTitleAutomaticPrivacy = MZLocalizedString("Intro.Slides.Automatic.Privacy.Title", tableName: "Intro", value: "Automatic Privacy", comment: "Title for the first item in the table related to automatic privacy")
    public static let CardDescriptionAutomaticPrivacy = MZLocalizedString("Intro.Slides.Automatic.Privacy.Description", tableName: "Intro", value: "Enhanced Tracking Protection blocks malware and stops trackers.", comment: "Description for the first item in the table related to automatic privacy")
    public static let CardTitleFastSearch = MZLocalizedString("Intro.Slides.Fast.Search.Title", tableName: "Intro", value: "Fast Search", comment: "Title for the second item in the table related to fast searching via address bar")
    public static let CardDescriptionFastSearch = MZLocalizedString("Intro.Slides.Fast.Search.Description", tableName: "Intro", value: "Search suggestions get you to websites faster.", comment: "Description for the second item in the table related to fast searching via address bar")
    public static let CardTitleSafeSync = MZLocalizedString("Intro.Slides.Safe.Sync.Title", tableName: "Intro", value: "Safe Sync", comment: "Title for the third item in the table related to safe syncing with a firefox account")
    public static let CardDescriptionSafeSync = MZLocalizedString("Intro.Slides.Safe.Sync.Description", tableName: "Intro", value: "Protect your logins and data everywhere you use Firefox.", comment: "Description for the third item in the table related to safe syncing with a firefox account")
    
    // Second Card
    public static let CardTitleFxASyncDevices = MZLocalizedString("Intro.Slides.Firefox.Account.Sync.Title", tableName: "Intro", value: "Sync Firefox Between Devices", comment: "Title for the first item in the table related to syncing data (bookmarks, history) via firefox account between devices")
    public static let CardDescriptionFxASyncDevices = MZLocalizedString("Intro.Slides.Firefox.Account.Sync.Description", tableName: "Intro", value: "Bring bookmarks, history, and passwords to Firefox on this device.", comment: "Description for the first item in the table related to syncing data (bookmarks, history) via firefox account between devices")
    
    //----Other----//
    public static let CardTitleSearch = MZLocalizedString("Intro.Slides.Search.Title", tableName: "Intro", value: "Your search, your way", comment: "Title for the second  panel 'Search' in the First Run tour.")
    public static let CardTitlePrivate = MZLocalizedString("Intro.Slides.Private.Title", tableName: "Intro", value: "Browse like no one’s watching", comment: "Title for the third panel 'Private Browsing' in the First Run tour.")
    public static let CardTitleMail = MZLocalizedString("Intro.Slides.Mail.Title", tableName: "Intro", value: "You’ve got mail… options", comment: "Title for the fourth panel 'Mail' in the First Run tour.")
    public static let CardTitleSync = MZLocalizedString("Intro.Slides.TrailheadSync.Title.v2", tableName: "Intro", value: "Sync your bookmarks, history, and passwords to your phone.", comment: "Title for the second panel 'Sync' in the First Run tour.")

    public static let CardTextWelcome = MZLocalizedString("Intro.Slides.Welcome.Description.v2", tableName: "Intro", value: "Fast, private, and on your side.", comment: "Description for the 'Welcome' panel in the First Run tour.")
    public static let CardTextSearch = MZLocalizedString("Intro.Slides.Search.Description", tableName: "Intro", value: "Searching for something different? Choose another default search engine (or add your own) in Settings.", comment: "Description for the 'Favorite Search Engine' panel in the First Run tour.")
    public static let CardTextPrivate = MZLocalizedString("Intro.Slides.Private.Description", tableName: "Intro", value: "Tap the mask icon to slip into Private Browsing mode.", comment: "Description for the 'Private Browsing' panel in the First Run tour.")
    public static let CardTextMail = MZLocalizedString("Intro.Slides.Mail.Description", tableName: "Intro", value: "Use any email app — not just Mail — with Firefox.", comment: "Description for the 'Mail' panel in the First Run tour.")
    public static let CardTextSync = MZLocalizedString("Intro.Slides.TrailheadSync.Description", tableName: "Intro", value: "Sign in to your account to sync and access more features.", comment: "Description for the 'Sync' panel in the First Run tour.")
    public static let SignInButtonTitle = MZLocalizedString("Turn on Sync…", tableName: "Intro", comment: "The button that opens the sign in page for sync. See http://mzl.la/1T8gxwo")
    public static let StartBrowsingButtonTitle = MZLocalizedString("Start Browsing", tableName: "Intro", comment: "See http://mzl.la/1T8gxwo")
    public static let IntroNextButtonTitle = MZLocalizedString("Intro.Slides.Button.Next", tableName: "Intro", value: "Next", comment: "Next button on the first intro screen.")
    public static let IntroSignInButtonTitle = MZLocalizedString("Intro.Slides.Button.SignIn", tableName: "Intro", value: "Sign In", comment: "Sign in to Firefox account button on second intro screen.")
    public static let IntroSignUpButtonTitle = MZLocalizedString("Intro.Slides.Button.SignUp", tableName: "Intro", value: "Sign Up", comment: "Sign up to Firefox account button on second intro screen.")
}

// MARK: - Keyboard short cuts
extension Strings {
    public static let ShowTabTrayFromTabKeyCodeTitle = MZLocalizedString("Tab.ShowTabTray.KeyCodeTitle", value: "Show All Tabs", comment: "Hardware shortcut to open the tab tray from a tab. Shown in the Discoverability overlay when the hardware Command Key is held down.")
    public static let CloseTabFromTabTrayKeyCodeTitle = MZLocalizedString("TabTray.CloseTab.KeyCodeTitle", value: "Close Selected Tab", comment: "Hardware shortcut to close the selected tab from the tab tray. Shown in the Discoverability overlay when the hardware Command Key is held down.")
    public static let CloseAllTabsFromTabTrayKeyCodeTitle = MZLocalizedString("TabTray.CloseAllTabs.KeyCodeTitle", value: "Close All Tabs", comment: "Hardware shortcut to close all tabs from the tab tray. Shown in the Discoverability overlay when the hardware Command Key is held down.")
    public static let OpenSelectedTabFromTabTrayKeyCodeTitle = MZLocalizedString("TabTray.OpenSelectedTab.KeyCodeTitle", value: "Open Selected Tab", comment: "Hardware shortcut open the selected tab from the tab tray. Shown in the Discoverability overlay when the hardware Command Key is held down.")
    public static let OpenNewTabFromTabTrayKeyCodeTitle = MZLocalizedString("TabTray.OpenNewTab.KeyCodeTitle", value: "Open New Tab", comment: "Hardware shortcut to open a new tab from the tab tray. Shown in the Discoverability overlay when the hardware Command Key is held down.")
    public static let ReopenClosedTabKeyCodeTitle = MZLocalizedString("ReopenClosedTab.KeyCodeTitle", value: "Reopen Closed Tab", comment: "Hardware shortcut to reopen the last closed tab, from the tab or the tab tray. Shown in the Discoverability overlay when the hardware Command Key is held down.")
    public static let SwitchToPBMKeyCodeTitle = MZLocalizedString("SwitchToPBM.KeyCodeTitle", value: "Private Browsing Mode", comment: "Hardware shortcut switch to the private browsing tab or tab tray. Shown in the Discoverability overlay when the hardware Command Key is held down.")
    public static let SwitchToNonPBMKeyCodeTitle = MZLocalizedString("SwitchToNonPBM.KeyCodeTitle", value: "Normal Browsing Mode", comment: "Hardware shortcut for non-private tab or tab. Shown in the Discoverability overlay when the hardware Command Key is held down.")
}

// MARK: - Share extension
extension Strings {
    public static let SendToCancelButton = MZLocalizedString("SendTo.Cancel.Button", value: "Cancel", comment: "Button title for cancelling share screen")
    public static let SendToErrorOKButton = MZLocalizedString("SendTo.Error.OK.Button", value: "OK", comment: "OK button to dismiss the error prompt.")
    public static let SendToErrorTitle = MZLocalizedString("SendTo.Error.Title", value: "The link you are trying to share cannot be shared.", comment: "Title of error prompt displayed when an invalid URL is shared.")
    public static let SendToErrorMessage = MZLocalizedString("SendTo.Error.Message", value: "Only HTTP and HTTPS links can be shared.", comment: "Message in error prompt explaining why the URL is invalid.")
    public static let SendToCloseButton = MZLocalizedString("SendTo.Cancel.Button", value: "Close", comment: "Close button in top navigation bar")
    public static let SendToNotSignedInText = MZLocalizedString("SendTo.NotSignedIn.Title", value: "You are not signed in to your Firefox Account.", comment: "See http://mzl.la/1ISlXnU")
    public static let SendToNotSignedInMessage = MZLocalizedString("SendTo.NotSignedIn.Message", value: "Please open Firefox, go to Settings and sign in to continue.", comment: "See http://mzl.la/1ISlXnU")
    public static let SendToSignInButton = MZLocalizedString("SendTo.SignIn.Button", value: "Sign In to Firefox", comment: "The text for the button on the Send to Device page if you are not signed in to Firefox Accounts.")
    public static let SendToNoDevicesFound = MZLocalizedString("SendTo.NoDevicesFound.Message", value: "You don’t have any other devices connected to this Firefox Account available to sync.", comment: "Error message shown in the remote tabs panel")
    public static let SendToTitle = MZLocalizedString("SendTo.NavBar.Title", value: "Send Tab", comment: "Title of the dialog that allows you to send a tab to a different device")
    public static let SendToSendButtonTitle = MZLocalizedString("SendTo.SendAction.Text", value: "Send", comment: "Navigation bar button to Send the current page to a device")
    public static let SendToDevicesListTitle = MZLocalizedString("SendTo.DeviceList.Text", value: "Available devices:", comment: "Header for the list of devices table")
    public static let ShareSendToDevice = Strings.SendToDeviceTitle

    // The above items are re-used strings from the old extension. New strings below.

    public static let ShareAddToReadingList = MZLocalizedString("ShareExtension.AddToReadingListAction.Title", value: "Add to Reading List", comment: "Action label on share extension to add page to the Firefox reading list.")
    public static let ShareAddToReadingListDone = MZLocalizedString("ShareExtension.AddToReadingListActionDone.Title", value: "Added to Reading List", comment: "Share extension label shown after user has performed 'Add to Reading List' action.")
    public static let ShareBookmarkThisPage = MZLocalizedString("ShareExtension.BookmarkThisPageAction.Title", value: "Bookmark This Page", comment: "Action label on share extension to bookmark the page in Firefox.")
    public static let ShareBookmarkThisPageDone = MZLocalizedString("ShareExtension.BookmarkThisPageActionDone.Title", value: "Bookmarked", comment: "Share extension label shown after user has performed 'Bookmark this Page' action.")

    public static let ShareOpenInFirefox = MZLocalizedString("ShareExtension.OpenInFirefoxAction.Title", value: "Open in Firefox", comment: "Action label on share extension to immediately open page in Firefox.")
    public static let ShareSearchInFirefox = MZLocalizedString("ShareExtension.SeachInFirefoxAction.Title", value: "Search in Firefox", comment: "Action label on share extension to search for the selected text in Firefox.")
    public static let ShareOpenInPrivateModeNow = MZLocalizedString("ShareExtension.OpenInPrivateModeAction.Title", value: "Open in Private Mode", comment: "Action label on share extension to immediately open page in Firefox in private mode.")

    public static let ShareLoadInBackground = MZLocalizedString("ShareExtension.LoadInBackgroundAction.Title", value: "Load in Background", comment: "Action label on share extension to load the page in Firefox when user switches apps to bring it to foreground.")
    public static let ShareLoadInBackgroundDone = MZLocalizedString("ShareExtension.LoadInBackgroundActionDone.Title", value: "Loading in Firefox", comment: "Share extension label shown after user has performed 'Load in Background' action.")

}

// MARK: - PasswordAutofill extension
extension Strings {
    public static let PasswordAutofillTitle = MZLocalizedString("PasswordAutoFill.SectionTitle", value: "Firefox Credentials", comment: "Title of the extension that shows firefox passwords")
    public static let CredentialProviderNoCredentialError = MZLocalizedString("PasswordAutoFill.NoPasswordsFoundTitle", value: "You don’t have any credentials synced from your Firefox Account", comment: "Error message shown in the remote tabs panel")
    public static let AvailableCredentialsHeader = MZLocalizedString("PasswordAutoFill.PasswordsListTitle", value: "Available Credentials:", comment: "Header for the list of credentials table")
}

// MARK: - Translation bar
extension Strings {
    public static let TranslateSnackBarPrompt = MZLocalizedString("TranslationToastHandler.PromptTranslate.Title", value: "This page appears to be in %1$@. Translate to %2$@ with %3$@?", comment: "Prompt for translation. The first parameter is the language the page is in. The second parameter is the name of our local language. The third is the name of the service.")
    public static let TranslateSnackBarYes = MZLocalizedString("TranslationToastHandler.PromptTranslate.OK", value: "Yes", comment: "Button to allow the page to be translated to the user locale language")
    public static let TranslateSnackBarNo = MZLocalizedString("TranslationToastHandler.PromptTranslate.Cancel", value: "No", comment: "Button to disallow the page to be translated to the user locale language")

    public static let SettingTranslateSnackBarSectionHeader = MZLocalizedString("Settings.TranslateSnackBar.SectionHeader", value: "Services", comment: "Translation settings section title")
    public static let SettingTranslateSnackBarSectionFooter = MZLocalizedString("Settings.TranslateSnackBar.SectionFooter", value: "The web page language is detected on the device, and a translation from a remote service is offered.", comment: "Translation settings footer describing how language detection and translation happens.")
    public static let SettingTranslateSnackBarTitle = MZLocalizedString("Settings.TranslateSnackBar.Title", value: "Translation", comment: "Title in main app settings for Translation toast settings")
    public static let SettingTranslateSnackBarSwitchTitle = MZLocalizedString("Settings.TranslateSnackBar.SwitchTitle", value: "Offer Translation", comment: "Switch to choose if the language of a page is detected and offer to translate.")
    public static let SettingTranslateSnackBarSwitchSubtitle = MZLocalizedString("Settings.TranslateSnackBar.SwitchSubtitle", value: "Offer to translate any site written in a language that is different from your default language.", comment: "Switch to choose if the language of a page is detected and offer to translate.")
}

// MARK: - Display Theme
extension Strings {
    public static let SettingsDisplayThemeTitle = MZLocalizedString("Settings.DisplayTheme.Title.v2", value: "Theme", comment: "Title in main app settings for Theme settings")
    public static let DisplayThemeBrightnessThresholdSectionHeader = MZLocalizedString("Settings.DisplayTheme.BrightnessThreshold.SectionHeader", value: "Threshold", comment: "Section header for brightness slider.")
    public static let DisplayThemeSectionFooter = MZLocalizedString("Settings.DisplayTheme.SectionFooter", value: "The theme will automatically change based on your display brightness. You can set the threshold where the theme changes. The circle indicates your display's current brightness.", comment: "Display (theme) settings footer describing how the brightness slider works.")
    public static let SystemThemeSectionHeader = MZLocalizedString("Settings.DisplayTheme.SystemTheme.SectionHeader", value: "System Theme", comment: "System theme settings section title")
    public static let SystemThemeSectionSwitchTitle = MZLocalizedString("Settings.DisplayTheme.SystemTheme.SwitchTitle", value: "Use System Light/Dark Mode", comment: "System theme settings switch to choose whether to use the same theme as the system")
    public static let ThemeSwitchModeSectionHeader = MZLocalizedString("Settings.DisplayTheme.SwitchMode.SectionHeader", value: "Switch Mode", comment: "Switch mode settings section title")
    public static let ThemePickerSectionHeader = MZLocalizedString("Settings.DisplayTheme.ThemePicker.SectionHeader", value: "Theme Picker", comment: "Theme picker settings section title")
    public static let DisplayThemeAutomaticSwitchTitle = MZLocalizedString("Settings.DisplayTheme.SwitchTitle", value: "Automatically", comment: "Display (theme) settings switch to choose whether to set the dark mode manually, or automatically based on the brightness slider.")
    public static let DisplayThemeAutomaticStatusLabel = MZLocalizedString("Settings.DisplayTheme.SwitchTitle", value: "Automatic", comment: "Display (theme) settings label to show if automatically switch theme is enabled.")
    public static let DisplayThemeAutomaticSwitchSubtitle = MZLocalizedString("Settings.DisplayTheme.SwitchSubtitle", value: "Switch automatically based on screen brightness", comment: "Display (theme) settings switch subtitle, explaining the title 'Automatically'.")
    public static let DisplayThemeManualSwitchTitle = MZLocalizedString("Settings.DisplayTheme.Manual.SwitchTitle", value: "Manually", comment: "Display (theme) setting to choose the theme manually.")
    public static let DisplayThemeManualSwitchSubtitle = MZLocalizedString("Settings.DisplayTheme.Manual.SwitchSubtitle", value: "Pick which theme you want", comment: "Display (theme) settings switch subtitle, explaining the title 'Manually'.")
    public static let DisplayThemeManualStatusLabel = MZLocalizedString("Settings.DisplayTheme.Manual.StatusLabel", value: "Manual", comment: "Display (theme) settings label to show if manually switch theme is enabled.")
    public static let DisplayThemeOptionLight = MZLocalizedString("Settings.DisplayTheme.OptionLight", value: "Light", comment: "Option choice in display theme settings for light theme")
    public static let DisplayThemeOptionDark = MZLocalizedString("Settings.DisplayTheme.OptionDark", value: "Dark", comment: "Option choice in display theme settings for dark theme")
}

extension Strings {
    public static let AddTabAccessibilityLabel = MZLocalizedString("TabTray.AddTab.Button", value: "Add Tab", comment: "Accessibility label for the Add Tab button in the Tab Tray.")
}

// MARK: - Cover Sheet
extension Strings {
    // Dark Mode Cover Sheet
    public static let CoverSheetV22DarkModeTitle = MZLocalizedString("CoverSheet.v22.DarkMode.Title", value: "Dark theme now includes a dark keyboard and dark splash screen.", comment: "Title for the new dark mode change in the version 22 app release.")
    public static let CoverSheetV22DarkModeDescription = MZLocalizedString("CoverSheet.v22.DarkMode.Description", value: "For iOS 13 users, Firefox now automatically switches to a dark theme when your phone is set to Dark Mode. To change this behavior, go to Settings > Theme.", comment: "Description for the new dark mode change in the version 22 app release. It describes the new automatic dark theme and how to change the theme settings.")
    
    // ETP Cover Sheet
    public static let CoverSheetETPTitle = MZLocalizedString("CoverSheet.v24.ETP.Title", value: "Protection Against Ad Tracking", comment: "Title for the new ETP mode i.e. standard vs strict")
    public static let CoverSheetETPDescription = MZLocalizedString("CoverSheet.v24.ETP.Description", value: "Built-in Enhanced Tracking Protection helps stop ads from following you around. Turn on Strict to block even more trackers, ads, and popups. ", comment: "Description for the new ETP mode i.e. standard vs strict")
    public static let CoverSheetETPSettingsButton = MZLocalizedString("CoverSheet.v24.ETP.Settings.Button", value: "Go to Settings", comment: "Text for the new ETP settings button")
}

// MARK: - FxA Signin screen
extension Strings {
    public static let FxASignin_Title = MZLocalizedString("fxa.signin.turn-on-sync", value: "Turn on Sync", comment: "FxA sign in view title")
    public static let FxASignin_Subtitle = MZLocalizedString("fxa.signin.camera-signin", value: "Sign In with Your Camera", comment: "FxA sign in view subtitle")
    public static let FxASignin_QRInstructions = MZLocalizedString("fxa.signin.qr-link-instruction", value: "On your computer open Firefox and go to firefox.com/pair", comment: "FxA sign in view qr code instructions")
    public static let FxASignin_QRScanSignin = MZLocalizedString("fxa.signin.ready-to-scan", value: "Ready to Scan", comment: "FxA sign in view qr code scan button")
    public static let FxASignin_EmailSignin = MZLocalizedString("fxa.signin.use-email-instead", value: "Use Email Instead", comment: "FxA sign in view email login button")
    public static let FxASignin_CreateAccountPt1 = MZLocalizedString("fxa.signin.create-account-pt-1", value: "Sync Firefox between devices with an account.", comment: "FxA sign in create account label.")
    public static let FxASignin_CreateAccountPt2 = MZLocalizedString("fxa.signin.create-account-pt-2", value: "Create Firefox account.", comment: "FxA sign in create account label. This will be linked to the site to create an account.")
}

// MARK: - FxA QR code scanning screen
extension String {
    public static let FxAQRCode_Instructions = MZLocalizedString("fxa.qr-scanning-view.instructions", value: "Scan the QR code shown at firefox.com/pair", comment: "Instructions shown on qr code scanning view")
}

// MARK: - Today Widget Strings - [New Search - Private Search]
extension String {
    public static let NewTabButtonLabel = MZLocalizedString("TodayWidget.NewTabButtonLabelV1", tableName: "Today", value: "New Search", comment: "Open New Tab button label")
    public static let CopiedLinkLabelFromPasteBoard = MZLocalizedString("TodayWidget.CopiedLinkLabelFromPasteBoardV1", tableName: "Today", value: "Copied Link from clipboard", comment: "Copied Link from clipboard displayed")
    public static let NewPrivateTabButtonLabel = MZLocalizedString("TodayWidget.PrivateTabButtonLabelV1", tableName: "Today", value: "Private Search", comment: "Open New Private Tab button label")
    
    // Widget - Shared

    public static let QuickActionsGalleryTitle = MZLocalizedString("TodayWidget.QuickActionsGalleryTitle", tableName: "Today", value: "Quick Actions", comment: "Quick Actions title when widget enters edit mode")
    public static let QuickActionsGalleryTitlev2 = MZLocalizedString("TodayWidget.QuickActionsGalleryTitleV2", tableName: "Today", value: "Firefox Shortcuts", comment: "Firefox shortcuts title when widget enters edit mode. Do not translate the word Firefox.")
    
    // Quick View - Gallery View
    public static let QuickViewGalleryTile = MZLocalizedString("TodayWidget.QuickViewGalleryTitle", tableName: "Today", value: "Quick View", comment: "Quick View title user is picking a widget to add.")
    
    // Quick Action - Medium Size Quick Action
    public static let QuickActionsSubLabel = MZLocalizedString("TodayWidget.QuickActionsSubLabel", tableName: "Today", value: "Firefox - Quick Actions", comment: "Sub label for medium size quick action widget")
    public static let NewSearchButtonLabel = MZLocalizedString("TodayWidget.NewSearchButtonLabelV1", tableName: "Today", value: "Search in Firefox", comment: "Open New Tab button label")
    public static let NewPrivateTabButtonLabelV2 = MZLocalizedString("TodayWidget.NewPrivateTabButtonLabelV2", tableName: "Today", value: "Search in Private Tab", comment: "Open New Private Tab button label for medium size action")
    public static let GoToCopiedLinkLabel = MZLocalizedString("TodayWidget.GoToCopiedLinkLabelV1", tableName: "Today", value: "Go to copied link", comment: "Go to link pasted on the clipboard")
    public static let GoToCopiedLinkLabelV2 = MZLocalizedString("TodayWidget.GoToCopiedLinkLabelV2", tableName: "Today", value: "Go to\nCopied Link", comment: "Go to copied link")
    public static let GoToCopiedLinkLabelV3 = MZLocalizedString("TodayWidget.GoToCopiedLinkLabelV3", tableName: "Today", value: "Go to Copied Link", comment: "Go To Copied Link text pasted on the clipboard but this string doesn't have new line character")
    public static let ClosePrivateTab = MZLocalizedString("TodayWidget.ClosePrivateTabsButton", tableName: "Today", value: "Close Private Tabs", comment: "Close Private Tabs button label")
    
    // Quick Action - Medium Size - Gallery View
    public static let FirefoxShortcutGalleryDescription = MZLocalizedString("TodayWidget.FirefoxShortcutGalleryDescription", tableName: "Today", value: "Add Firefox shortcuts to your Home screen.", comment: "Description for medium size widget to add Firefox Shortcut to home screen")
    
    // Quick Action - Small Size Widget
    public static let SearchInFirefoxTitle = MZLocalizedString("TodayWidget.SearchInFirefoxTitle", tableName: "Today", value: "Search in Firefox", comment: "Title for small size widget which allows users to search in Firefox. Do not translate the word Firefox.")
    public static let SearchInPrivateTabLabelV2 = MZLocalizedString("TodayWidget.SearchInPrivateTabLabelV2", tableName: "Today", value: "Search in\nPrivate Tab", comment: "Search in private tab")
    public static let SearchInFirefoxV2 = MZLocalizedString("TodayWidget.SearchInFirefoxV2", tableName: "Today", value: "Search in\nFirefox", comment: "Search in Firefox. Do not translate the word Firefox")
    public static let ClosePrivateTabsLabelV2 = MZLocalizedString("TodayWidget.ClosePrivateTabsLabelV2", tableName: "Today", value: "Close\nPrivate Tabs", comment: "Close Private Tabs")
    public static let ClosePrivateTabsLabelV3 = MZLocalizedString("TodayWidget.ClosePrivateTabsLabelV3", tableName: "Today", value: "Close\nPrivate\nTabs", comment: "Close Private Tabs")
    public static let GoToCopiedLinkLabelV4 = MZLocalizedString("TodayWidget.GoToCopiedLinkLabelV4", tableName: "Today", value: "Go to\nCopied\nLink", comment: "Go to copied link")
    
    // Quick Action - Small Size Widget - Edit Mode
    public static let QuickActionDescription = MZLocalizedString("TodayWidget.QuickActionDescription", tableName: "Today", value: "Select a Firefox shortcut to add to your Home screen.", comment: "Quick action description when widget enters edit mode")
    public static let QuickActionDropDownMenu = MZLocalizedString("TodayWidget.QuickActionDropDownMenu", tableName: "Today", value: "Quick action", comment: "Quick Actions left label text for dropdown menu when widget enters edit mode")
    public static let DropDownMenuItemNewSearch = MZLocalizedString("TodayWidget.DropDownMenuItemNewSearch", tableName: "Today", value: "New Search", comment: "Quick Actions drop down menu item for new search when widget enters edit mode and drop down menu expands")
    public static let DropDownMenuItemNewPrivateSearch = MZLocalizedString("TodayWidget.DropDownMenuItemNewPrivateSearch", tableName: "Today", value: "New Private Search", comment: "Quick Actions drop down menu item for new private search when widget enters edit mode and drop down menu expands")
    public static let DropDownMenuItemGoToCopiedLink = MZLocalizedString("TodayWidget.DropDownMenuItemGoToCopiedLink", tableName: "Today", value: "Go to Copied Link", comment: "Quick Actions drop down menu item for Go to Copied Link when widget enters edit mode and drop down menu expands")
    public static let DropDownMenuItemClearPrivateTabs = MZLocalizedString("TodayWidget.DropDownMenuItemClearPrivateTabs", tableName: "Today", value: "Clear Private Tabs", comment: "Quick Actions drop down menu item for lear Private Tabs when widget enters edit mode and drop down menu expands")
    
    // Quick Action - Small Size - Gallery View
    public static let QuickActionGalleryDescription = MZLocalizedString("TodayWidget.QuickActionGalleryDescription", tableName: "Today", value: "Add a Firefox shortcut to your Home screen. After adding the widget, touch and hold to edit it and select a different shortcut.", comment: "Description for small size widget to add it to home screen")
    
    // Top Sites - Medium Size Widget
    public static let TopSitesSubLabel = MZLocalizedString("TodayWidget.TopSitesSubLabel", tableName: "Today", value: "Firefox - Top Sites", comment: "Sub label for Top Sites widget")
    public static let TopSitesSubLabel2 = MZLocalizedString("TodayWidget.TopSitesSubLabel2", tableName: "Today", value: "Firefox - Website Shortcuts", comment: "Sub label for Shortcuts widget")
    
    // Top Sites - Medium Size - Gallery View
    public static let TopSitesGalleryTitle = MZLocalizedString("TodayWidget.TopSitesGalleryTitle", tableName: "Today", value: "Top Sites", comment: "Title for top sites widget to add Firefox top sites shotcuts to home screen")
    public static let TopSitesGalleryTitleV2 = MZLocalizedString("TodayWidget.TopSitesGalleryTitleV2", tableName: "Today", value: "Website Shortcuts", comment: "Title for top sites widget to add Firefox top sites shotcuts to home screen")
    public static let TopSitesGalleryDescription = MZLocalizedString("TodayWidget.TopSitesGalleryDescription", tableName: "Today", value: "Add shortcuts to frequently and recently visited sites.", comment: "Description for top sites widget to add Firefox top sites shotcuts to home screen")

    // Quick View Open Tabs - Medium Size Widget
    public static let QuickViewOpenTabsSubLabel = MZLocalizedString("TodayWidget.QuickViewOpenTabsSubLabel", tableName: "Today", value: "Firefox - Open Tabs", comment: "Sub label for Top Sites widget")
    public static let MoreTabsLabel = MZLocalizedString("TodayWidget.MoreTabsLabel", tableName: "Today", value: "+%d More…", comment: "%d represents number and it becomes something like +5 more where 5 is the number of open tabs in tab tray beyond what is displayed in the widget")
    public static let OpenFirefoxLabel = MZLocalizedString("TodayWidget.OpenFirefoxLabel", tableName: "Today", value: "Open Firefox", comment: "Open Firefox when there are no tabs opened in tab tray i.e. Empty State")
    public static let NoOpenTabsLabel = MZLocalizedString("TodayWidget.NoOpenTabsLabel", tableName: "Today", value: "No open tabs.", comment: "Label that is shown when there are no tabs opened in tab tray i.e. Empty State")
    public static let NoOpenTabsLabelV2 = MZLocalizedString("TodayWidget.NoOpenTabsLabelV2", tableName: "Today", value: "No Open Tabs", comment: "Label that is shown when there are no tabs opened in tab tray i.e. Empty State")
    
    
    // Quick View Open Tabs - Medium Size - Gallery View
    public static let QuickViewGalleryTitle = MZLocalizedString("TodayWidget.QuickViewGalleryTitle", tableName: "Today", value: "Quick View", comment: "Title for Quick View widget in Gallery View where user can add it to home screen")
    public static let QuickViewGalleryDescription = MZLocalizedString("TodayWidget.QuickViewGalleryDescription", tableName: "Today", value: "Access your open tabs directly on your homescreen.", comment: "Description for Quick View widget in Gallery View where user can add it to home screen")
    public static let QuickViewGalleryDescriptionV2 = MZLocalizedString("TodayWidget.QuickViewGalleryDescriptionV2", tableName: "Today", value: "Add shortcuts to your open tabs.", comment: "Description for Quick View widget in Gallery View where user can add it to home screen")
    public static let ViewMore = MZLocalizedString("TodayWidget.ViewMore", tableName: "Today", value: "View More", comment: "View More for Quick View widget in Gallery View where we don't know how many tabs might be opened")
    
    // Quick View Open Tabs - Large Size - Gallery View
    public static let QuickViewLargeGalleryDescription = MZLocalizedString("TodayWidget.QuickViewLargeGalleryDescription", tableName: "Today", value: "Add shortcuts to your open tabs.", comment: "Description for Quick View widget in Gallery View where user can add it to home screen")

    // Pocket - Large - Medium Size Widget
    public static let PocketWidgetSubLabel = MZLocalizedString("TodayWidget.PocketWidgetSubLabel", tableName: "Today", value: "Firefox - Recommended by Pocket", comment: "Sub label for medium size Firefox Pocket stories widge widget. Pocket is the name of another app.")
    public static let ViewMoreDots = MZLocalizedString("TodayWidget.ViewMoreDots", tableName: "Today", value: "View More…", comment: "View More… for Firefox Pocket stories widget where we don't know how many articles are available.")

    // Pocket - Large - Medium Size - Gallery View
    public static let PocketWidgetGalleryTitle = MZLocalizedString("TodayWidget.PocketWidgetTitle", tableName: "Today", value: "Recommended by Pocket", comment: "Title for Firefox Pocket stories widget in Gallery View where user can add it to home screen. Pocket is the name of another app.")
    public static let PocketWidgetGalleryDescription = MZLocalizedString("TodayWidget.PocketWidgetGalleryDescription", tableName: "Today", value: "Discover fascinating and thought-provoking stories from across the web, curated by Pocket.", comment: "Description for Firefox Pocket stories widget in Gallery View where user can add it to home screen. Pocket is the name of another app.")
}

// MARK: - Default Browser
extension String {
    public static let DefaultBrowserCardTitle = MZLocalizedString("DefaultBrowserCard.Title", tableName: "Default Browser", value: "Switch Your Default Browser", comment: "Title for small card shown that allows user to switch their default browser to Firefox.")
    public static let DefaultBrowserCardDescription = MZLocalizedString("DefaultBrowserCard.Description", tableName: "Default Browser", value: "Set links from websites, emails, and Messages to open automatically in Firefox.", comment: "Description for small card shown that allows user to switch their default browser to Firefox.")
    public static let DefaultBrowserCardButton = MZLocalizedString("DefaultBrowserCard.Button.v2", tableName: "Default Browser", value: "Learn How", comment: "Button string to learn how to set your default browser.")
    public static let DefaultBrowserMenuItem = MZLocalizedString("Settings.DefaultBrowserMenuItem", tableName: "Default Browser", value: "Set as Default Browser", comment: "Menu option for setting Firefox as default browser.")
    public static let DefaultBrowserOnboardingScreenshot = MZLocalizedString("DefaultBrowserOnboarding.Screenshot", tableName: "Default Browser", value: "Default Browser App", comment: "Text for the screenshot of the iOS system settings page for Firefox.")
    public static let DefaultBrowserOnboardingDescriptionStep1 = MZLocalizedString("DefaultBrowserOnboarding.Description1", tableName: "Default Browser", value: "1. Go to Settings", comment: "Description for default browser onboarding card.")
    public static let DefaultBrowserOnboardingDescriptionStep2 = MZLocalizedString("DefaultBrowserOnboarding.Description2", tableName: "Default Browser", value: "2. Tap Default Browser App", comment: "Description for default browser onboarding card.")
    public static let DefaultBrowserOnboardingDescriptionStep3 = MZLocalizedString("DefaultBrowserOnboarding.Description3", tableName: "Default Browser", value: "3. Select Firefox", comment: "Description for default browser onboarding card.")
    public static let DefaultBrowserOnboardingButton = MZLocalizedString("DefaultBrowserOnboarding.Button", tableName: "Default Browser", value: "Go to Settings", comment: "Button string to open settings that allows user to switch their default browser to Firefox.")
}

// MARK: - FxAWebViewController
extension String {
    public static let FxAWebContentAccessibilityLabel = MZLocalizedString("Web content", comment: "Accessibility label for the main web content view")
}

// MARK: - QuickActions
extension String {
    public static let QuickActionsLastBookmarkTitle = MZLocalizedString("Open Last Bookmark", tableName: "3DTouchActions", comment: "String describing the action of opening the last added bookmark from the home screen Quick Actions via 3D Touch")
}

// MARK: - CrashOptInAlert
extension String {
    public static let CrashOptInAlertTitle = MZLocalizedString("Oops! Firefox crashed", comment: "Title for prompt displayed to user after the app crashes")
    public static let CrashOptInAlertMessage = MZLocalizedString("Send a crash report so Mozilla can fix the problem?", comment: "Message displayed in the crash dialog above the buttons used to select when sending reports")
    public static let CrashOptInAlertSend = MZLocalizedString("Send Report", comment: "Used as a button label for crash dialog prompt")
    public static let CrashOptInAlertAlwaysSend = MZLocalizedString("Always Send", comment: "Used as a button label for crash dialog prompt")
    public static let CrashOptInAlertDontSend = MZLocalizedString("Don’t Send", comment: "Used as a button label for crash dialog prompt")
}

// MARK: - RestoreTabsAlert
extension String {
    public static let RestoreTabsAlertTitle = MZLocalizedString("Well, this is embarrassing.", comment: "Restore Tabs Prompt Title")
    public static let RestoreTabsAlertMessage = MZLocalizedString("Looks like Firefox crashed previously. Would you like to restore your tabs?", comment: "Restore Tabs Prompt Description")
    public static let RestoreTabsAlertNo = MZLocalizedString("No", comment: "Restore Tabs Negative Action")
    public static let RestoreTabsAlertOkay = MZLocalizedString("Okay", comment: "Restore Tabs Affirmative Action")
}

// MARK: - ClearPrivateDataAlert
extension String {
    public static let ClearPrivateDataAlertMessage = MZLocalizedString("This action will clear all of your private data. It cannot be undone.", tableName: "ClearPrivateDataConfirm", comment: "Description of the confirmation dialog shown when a user tries to clear their private data.")
    public static let ClearPrivateDataAlertCancel = MZLocalizedString("Cancel", tableName: "ClearPrivateDataConfirm", comment: "The cancel button when confirming clear private data.")
    public static let ClearPrivateDataAlertOk = MZLocalizedString("OK", tableName: "ClearPrivateDataConfirm", comment: "The button that clears private data.")
}

// MARK: - ClearWebsiteDataAlert
extension String {
    public static let ClearAllWebsiteDataAlertMessage = MZLocalizedString("Settings.WebsiteData.ConfirmPrompt", value: "This action will clear all of your website data. It cannot be undone.", comment: "Description of the confirmation dialog shown when a user tries to clear their private data.")
    public static let ClearSelectedWebsiteDataAlertMessage = MZLocalizedString("Settings.WebsiteData.SelectedConfirmPrompt", value: "This action will clear the selected items. It cannot be undone.", comment: "Description of the confirmation dialog shown when a user tries to clear some of their private data.")
    // TODO: these look like the same as in ClearPrivateDataAlert, I think we can remove them
    public static let ClearWebsiteDataAlertCancel = MZLocalizedString("Cancel", tableName: "ClearPrivateDataConfirm", comment: "The cancel button when confirming clear private data.")
    public static let ClearWebsiteDataAlertOk = MZLocalizedString("OK", tableName: "ClearPrivateDataConfirm", comment: "The button that clears private data.")
}

// MARK: - ClearSyncedHistoryAlert
extension String {
    public static let ClearSyncedHistoryAlertMessage = MZLocalizedString("This action will clear all of your private data, including history from your synced devices.", tableName: "ClearHistoryConfirm", comment: "Description of the confirmation dialog shown when a user tries to clear history that's synced to another device.")
    // TODO: these look like the same as in ClearPrivateDataAlert, I think we can remove them
    public static let ClearSyncedHistoryAlertCancel = MZLocalizedString("Cancel", tableName: "ClearHistoryConfirm", comment: "The cancel button when confirming clear history.")
    public static let ClearSyncedHistoryAlertOk = MZLocalizedString("OK", tableName: "ClearHistoryConfirm", comment: "The confirmation button that clears history even when Sync is connected.")
}

// MARK: - DeleteLoginAlert
extension String {
    public static let DeleteLoginAlertTitle = MZLocalizedString("Are you sure?", tableName: "LoginManager", comment: "Prompt title when deleting logins")
    public static let DeleteLoginAlertSyncedMessage = MZLocalizedString("Logins will be removed from all connected devices.", tableName: "LoginManager", comment: "Prompt message warning the user that deleted logins will remove logins from all connected devices")
    public static let DeleteLoginAlertLocalMessage = MZLocalizedString("Logins will be permanently removed.", tableName: "LoginManager", comment: "Prompt message warning the user that deleting non-synced logins will permanently remove them")
    public static let DeleteLoginAlertCancel = MZLocalizedString("Cancel", tableName: "LoginManager", comment: "Prompt option for cancelling out of deletion")
    public static let DeleteLoginAlertDelete = MZLocalizedString("Delete", tableName: "LoginManager", comment: "Label for the button used to delete the current login.")
}

// MARK: - Strings used in multiple areas within the Authentication Manager
extension String {
    public static let AuthenticationPasscode = MZLocalizedString("Passcode For Logins", tableName: "AuthenticationManager", comment: "Label for the Passcode item in Settings")
    public static let AuthenticationTouchIDPasscodeSetting = MZLocalizedString("Touch ID & Passcode", tableName: "AuthenticationManager", comment: "Label for the Touch ID/Passcode item in Settings")
    public static let AuthenticationFaceIDPasscodeSetting = MZLocalizedString("Face ID & Passcode", tableName: "AuthenticationManager", comment: "Label for the Face ID/Passcode item in Settings")
    public static let AuthenticationRequirePasscode = MZLocalizedString("Require Passcode", tableName: "AuthenticationManager", comment: "Text displayed in the 'Interval' section, followed by the current interval setting, e.g. 'Immediately'")
    public static let AuthenticationEnterAPasscode = MZLocalizedString("Enter a passcode", tableName: "AuthenticationManager", comment: "Text displayed above the input field when entering a new passcode")
    public static let AuthenticationEnterPasscodeTitle = MZLocalizedString("Enter Passcode", tableName: "AuthenticationManager", comment: "Title of the dialog used to request the passcode")
    public static let AuthenticationEnterPasscode = MZLocalizedString("Enter passcode", tableName: "AuthenticationManager", comment: "Text displayed above the input field when changing the existing passcode")
    public static let AuthenticationReenterPasscode = MZLocalizedString("Re-enter passcode", tableName: "AuthenticationManager", comment: "Text displayed above the input field when confirming a passcode")
    public static let AuthenticationSetPasscode = MZLocalizedString("Set Passcode", tableName: "AuthenticationManager", comment: "Title of the dialog used to set a passcode")
    public static let AuthenticationTurnOffPasscode = MZLocalizedString("Turn Passcode Off", tableName: "AuthenticationManager", comment: "Label used as a setting item to turn off passcode")
    public static let AuthenticationTurnOnPasscode = MZLocalizedString("Turn Passcode On", tableName: "AuthenticationManager", comment: "Label used as a setting item to turn on passcode")
    public static let AuthenticationChangePasscode = MZLocalizedString("Change Passcode", tableName: "AuthenticationManager", comment: "Label used as a setting item and title of the following screen to change the current passcode")
    public static let AuthenticationEnterNewPasscode = MZLocalizedString("Enter a new passcode", tableName: "AuthenticationManager", comment: "Text displayed above the input field when changing the existing passcode")
    public static let AuthenticationImmediately = MZLocalizedString("Immediately", tableName: "AuthenticationManager", comment: "'Immediately' interval item for selecting when to require passcode")
    public static let AuthenticationOneMinute = MZLocalizedString("After 1 minute", tableName: "AuthenticationManager", comment: "'After 1 minute' interval item for selecting when to require passcode")
    public static let AuthenticationFiveMinutes = MZLocalizedString("After 5 minutes", tableName: "AuthenticationManager", comment: "'After 5 minutes' interval item for selecting when to require passcode")
    public static let AuthenticationTenMinutes = MZLocalizedString("After 10 minutes", tableName: "AuthenticationManager", comment: "'After 10 minutes' interval item for selecting when to require passcode")
    public static let AuthenticationFifteenMinutes = MZLocalizedString("After 15 minutes", tableName: "AuthenticationManager", comment: "'After 15 minutes' interval item for selecting when to require passcode")
    public static let AuthenticationOneHour = MZLocalizedString("After 1 hour", tableName: "AuthenticationManager", comment: "'After 1 hour' interval item for selecting when to require passcode")
    public static let AuthenticationLoginsTouchReason = MZLocalizedString("Use your fingerprint to access Logins now.", tableName: "AuthenticationManager", comment: "Touch ID prompt subtitle when accessing logins")
    public static let AuthenticationRequirePasscodeTouchReason = MZLocalizedString("touchid.require.passcode.reason.label", tableName: "AuthenticationManager", value: "Use your fingerprint to access configuring your required passcode interval.", comment: "Touch ID prompt subtitle when accessing the require passcode setting")
    public static let AuthenticationDisableTouchReason = MZLocalizedString("touchid.disable.reason.label", tableName: "AuthenticationManager", value: "Use your fingerprint to disable Touch ID.", comment: "Touch ID prompt subtitle when disabling Touch ID")
    public static let AuthenticationWrongPasscodeError = MZLocalizedString("Incorrect passcode. Try again.", tableName: "AuthenticationManager", comment: "Error message displayed when user enters incorrect passcode when trying to enter a protected section of the app")
    public static let AuthenticationIncorrectAttemptsRemaining = MZLocalizedString("Incorrect passcode. Try again (Attempts remaining: %d).", tableName: "AuthenticationManager", comment: "Error message displayed when user enters incorrect passcode when trying to enter a protected section of the app with attempts remaining")
    public static let AuthenticationMaximumAttemptsReached = MZLocalizedString("Maximum attempts reached. Please try again in an hour.", tableName: "AuthenticationManager", comment: "Error message displayed when user enters incorrect passcode and has reached the maximum number of attempts.")
    public static let AuthenticationMaximumAttemptsReachedNoTime = MZLocalizedString("Maximum attempts reached. Please try again later.", tableName: "AuthenticationManager", comment: "Error message displayed when user enters incorrect passcode and has reached the maximum number of attempts.")
    public static let AuthenticationMismatchPasscodeError = MZLocalizedString("Passcodes didn’t match. Try again.", tableName: "AuthenticationManager", comment: "Error message displayed to user when their confirming passcode doesn't match the first code.")
    public static let AuthenticationUseNewPasscodeError = MZLocalizedString("New passcode must be different than existing code.", tableName: "AuthenticationManager", comment: "Error message displayed when user tries to enter the same passcode as their existing code when changing it.")
}

// MARK: - Authenticator strings
extension String {
    public static let AuthenticatorCancel = MZLocalizedString("Cancel", comment: "Label for Cancel button")
    public static let AuthenticatorLogin = MZLocalizedString("Log in", comment: "Authentication prompt log in button")
    public static let AuthenticatorPromptTitle = MZLocalizedString("Authentication required", comment: "Authentication prompt title")
    public static let AuthenticatorPromptRealmMessage = MZLocalizedString("A username and password are being requested by %@. The site says: %@", comment: "Authentication prompt message with a realm. First parameter is the hostname. Second is the realm string")
    public static let AuthenticatorPromptEmptyRealmMessage = MZLocalizedString("A username and password are being requested by %@.", comment: "Authentication prompt message with no realm. Parameter is the hostname of the site")
    public static let AuthenticatorUsernamePlaceholder = MZLocalizedString("Username", comment: "Username textbox in Authentication prompt")
    public static let AuthenticatorPasswordPlaceholder = MZLocalizedString("Password", comment: "Password textbox in Authentication prompt")
}

// MARK: - BrowserViewController
extension String {
    public static let ReaderModeAddPageGeneralErrorAccessibilityLabel = MZLocalizedString("Could not add page to Reading list", comment: "Accessibility message e.g. spoken by VoiceOver after adding current webpage to the Reading List failed.")
    public static let ReaderModeAddPageSuccessAcessibilityLabel = MZLocalizedString("Added page to Reading List", comment: "Accessibility message e.g. spoken by VoiceOver after the current page gets added to the Reading List using the Reader View button, e.g. by long-pressing it or by its accessibility custom action.")
    public static let ReaderModeAddPageMaybeExistsErrorAccessibilityLabel = MZLocalizedString("Could not add page to Reading List. Maybe it’s already there?", comment: "Accessibility message e.g. spoken by VoiceOver after the user wanted to add current page to the Reading List and this was not done, likely because it already was in the Reading List, but perhaps also because of real failures.")
    public static let WebViewAccessibilityLabel = MZLocalizedString("Web content", comment: "Accessibility label for the main web content view")
}

// MARK: - Find in page
extension String {
    public static let FindInPagePreviousAccessibilityLabel = MZLocalizedString("Previous in-page result", tableName: "FindInPage", comment: "Accessibility label for previous result button in Find in Page Toolbar.")
    public static let FindInPageNextAccessibilityLabel = MZLocalizedString("Next in-page result", tableName: "FindInPage", comment: "Accessibility label for next result button in Find in Page Toolbar.")
    public static let FindInPageDoneAccessibilityLabel = MZLocalizedString("Done", tableName: "FindInPage", comment: "Done button in Find in Page Toolbar.")
}

// MARK: - Reader Mode Bar
extension String {
    public static let ReaderModeBarMarkAsRead = MZLocalizedString("Mark as Read", comment: "Name for Mark as read button in reader mode")
    public static let ReaderModeBarMarkAsUnread = MZLocalizedString("Mark as Unread", comment: "Name for Mark as unread button in reader mode")
    public static let ReaderModeBarSettings = MZLocalizedString("Display Settings", comment: "Name for display settings button in reader mode. Display in the meaning of presentation, not monitor.")
    public static let ReaderModeBarAddToReadingList = MZLocalizedString("Add to Reading List", comment: "Name for button adding current article to reading list in reader mode")
    public static let ReaderModeBarRemoveFromReadingList = MZLocalizedString("Remove from Reading List", comment: "Name for button removing current article from reading list in reader mode")
}

// MARK: - SearchViewController
extension String {
    public static let SearchSettingsAccessibilityLabel = MZLocalizedString("Search Settings", tableName: "Search", comment: "Label for search settings button.")
    public static let SearchSearchEngineAccessibilityLabel = MZLocalizedString("%@ search", tableName: "Search", comment: "Label for search engine buttons. The argument corresponds to the name of the search engine.")
    public static let SearchSearchEngineSuggestionAccessibilityLabel = MZLocalizedString("Search suggestions from %@", tableName: "Search", comment: "Accessibility label for image of default search engine displayed left to the actual search suggestions from the engine. The parameter substituted for \"%@\" is the name of the search engine. E.g.: Search suggestions from Google")
    public static let SearchSearchSuggestionTapAccessibilityHint = MZLocalizedString("Searches for the suggestion", comment: "Accessibility hint describing the action performed when a search suggestion is clicked")
    public static let SearchSuggestionCellSwitchToTabLabel = MZLocalizedString("Search.Awesomebar.SwitchToTab", value: "Switch to tab", comment: "Search suggestion cell label that allows user to switch to tab which they searched for in url bar")
}

// MARK: - Tab Location View
extension String {
    public static let TabLocationURLPlaceholder = MZLocalizedString("Search or enter address", comment: "The text shown in the URL bar on about:home")
    public static let TabLocationLockIconAccessibilityLabel = MZLocalizedString("Secure connection", comment: "Accessibility label for the lock icon, which is only present if the connection is secure")
    public static let TabLocationReaderModeAccessibilityLabel = MZLocalizedString("Reader View", comment: "Accessibility label for the Reader View button")
    public static let TabLocationReaderModeAddToReadingListAccessibilityLabel = MZLocalizedString("Add to Reading List", comment: "Accessibility label for action adding current page to reading list.")
    public static let TabLocationReloadAccessibilityLabel = MZLocalizedString("Reload page", comment: "Accessibility label for the reload button")
    public static let TabLocationPageOptionsAccessibilityLabel = MZLocalizedString("Page Options Menu", comment: "Accessibility label for the Page Options menu button")
}

// MARK: - TabPeekViewController
extension String {
    public static let TabPeekAddToBookmarks = MZLocalizedString("Add to Bookmarks", tableName: "3DTouchActions", comment: "Label for preview action on Tab Tray Tab to add current tab to Bookmarks")
    public static let TabPeekCopyUrl = MZLocalizedString("Copy URL", tableName: "3DTouchActions", comment: "Label for preview action on Tab Tray Tab to copy the URL of the current tab to clipboard")
    public static let TabPeekCloseTab = MZLocalizedString("Close Tab", tableName: "3DTouchActions", comment: "Label for preview action on Tab Tray Tab to close the current tab")
    public static let TabPeekPreviewAccessibilityLabel = MZLocalizedString("Preview of %@", tableName: "3DTouchActions", comment: "Accessibility label, associated to the 3D Touch action on the current tab in the tab tray, used to display a larger preview of the tab.")
}

// MARK: - Tab Toolbar
extension String {
    public static let TabToolbarReloadAccessibilityLabel = MZLocalizedString("Reload", comment: "Accessibility Label for the tab toolbar Reload button")
    public static let TabToolbarStopAccessibilityLabel = MZLocalizedString("Stop", comment: "Accessibility Label for the tab toolbar Stop button")
    public static let TabToolbarSearchAccessibilityLabel = MZLocalizedString("Search", comment: "Accessibility Label for the tab toolbar Search button")
    public static let TabToolbarNewTabAccessibilityLabel = MZLocalizedString("New Tab", comment: "Accessibility Label for the tab toolbar New tab button")
    public static let TabToolbarBackAccessibilityLabel = MZLocalizedString("Back", comment: "Accessibility label for the Back button in the tab toolbar.")
    public static let TabToolbarForwardAccessibilityLabel = MZLocalizedString("Forward", comment: "Accessibility Label for the tab toolbar Forward button")
    public static let TabToolbarNavigationToolbarAccessibilityLabel = MZLocalizedString("Navigation Toolbar", comment: "Accessibility label for the navigation toolbar displayed at the bottom of the screen.")
}

// MARK: - Tab Tray v1
extension String {
    public static let TabTrayToggleAccessibilityLabel = MZLocalizedString("Private Mode", tableName: "PrivateBrowsing", comment: "Accessibility label for toggling on/off private mode")
    public static let TabTrayToggleAccessibilityHint = MZLocalizedString("Turns private mode on or off", tableName: "PrivateBrowsing", comment: "Accessiblity hint for toggling on/off private mode")
    public static let TabTrayToggleAccessibilityValueOn = MZLocalizedString("On", tableName: "PrivateBrowsing", comment: "Toggled ON accessibility value")
    public static let TabTrayToggleAccessibilityValueOff = MZLocalizedString("Off", tableName: "PrivateBrowsing", comment: "Toggled OFF accessibility value")
    public static let TabTrayViewAccessibilityLabel = MZLocalizedString("Tabs Tray", comment: "Accessibility label for the Tabs Tray view.")
    public static let TabTrayNoTabsAccessibilityHint = MZLocalizedString("No tabs", comment: "Message spoken by VoiceOver to indicate that there are no tabs in the Tabs Tray")
    public static let TabTrayVisibleTabRangeAccessibilityHint = MZLocalizedString("Tab %@ of %@", comment: "Message spoken by VoiceOver saying the position of the single currently visible tab in Tabs Tray, along with the total number of tabs. E.g. \"Tab 2 of 5\" says that tab 2 is visible (and is the only visible tab), out of 5 tabs total.")
    public static let TabTrayVisiblePartialRangeAccessibilityHint = MZLocalizedString("Tabs %@ to %@ of %@", comment: "Message spoken by VoiceOver saying the range of tabs that are currently visible in Tabs Tray, along with the total number of tabs. E.g. \"Tabs 8 to 10 of 15\" says tabs 8, 9 and 10 are visible, out of 15 tabs total.")
    public static let TabTrayClosingTabAccessibilityMessage =  MZLocalizedString("Closing tab", comment: "Accessibility label (used by assistive technology) notifying the user that the tab is being closed.")
    public static let TabTrayCloseAllTabsPromptCancel = MZLocalizedString("Cancel", comment: "Label for Cancel button")
    public static let TabTrayPrivateLearnMore = MZLocalizedString("Learn More", tableName: "PrivateBrowsing", comment: "Text button displayed when there are no tabs open while in private mode")
    public static let TabTrayPrivateBrowsingTitle = MZLocalizedString("Private Browsing", tableName: "PrivateBrowsing", comment: "Title displayed for when there are no open tabs while in private mode")
    public static let TabTrayPrivateBrowsingDescription =  MZLocalizedString("Firefox won’t remember any of your history or cookies, but new bookmarks will be saved.", tableName: "PrivateBrowsing", comment: "Description text displayed when there are no open tabs while in private mode")
    public static let TabTrayAddTabAccessibilityLabel = MZLocalizedString("Add Tab", comment: "Accessibility label for the Add Tab button in the Tab Tray.")
    public static let TabTrayCloseAccessibilityCustomAction = MZLocalizedString("Close", comment: "Accessibility label for action denoting closing a tab in tab list (tray)")
    public static let TabTraySwipeToCloseAccessibilityHint = MZLocalizedString("Swipe right or left with three fingers to close the tab.", comment: "Accessibility hint for tab tray's displayed tab.")
    public static let TabTrayCurrentlySelectedTabAccessibilityLabel = MZLocalizedString("TabTray.CurrentSelectedTab.A11Y", value: "Currently selected tab.", comment: "Accessibility label for the currently selected tab.")
}

// MARK: - URL Bar
extension String {
    public static let URLBarLocationAccessibilityLabel = MZLocalizedString("Address and Search", comment: "Accessibility label for address and search field, both words (Address, Search) are therefore nouns.")
}

// MARK: - Error Pages
extension String {
    public static let ErrorPageTryAgain = MZLocalizedString("Try again", tableName: "ErrorPages", comment: "Shown in error pages on a button that will try to load the page again")
    public static let ErrorPageOpenInSafari = MZLocalizedString("Open in Safari", tableName: "ErrorPages", comment: "Shown in error pages for files that can't be shown and need to be downloaded.")
}

// MARK: - LibraryPanel
extension String {
    public static let LibraryPanelBookmarksAccessibilityLabel = MZLocalizedString("Bookmarks", comment: "Panel accessibility label")
    public static let LibraryPanelHistoryAccessibilityLabel = MZLocalizedString("History", comment: "Panel accessibility label")
    public static let LibraryPanelReadingListAccessibilityLabel = MZLocalizedString("Reading list", comment: "Panel accessibility label")
    public static let LibraryPanelDownloadsAccessibilityLabel = MZLocalizedString("Downloads", comment: "Panel accessibility label")
    public static let LibraryPanelSyncedTabsAccessibilityLabel = MZLocalizedString("Synced Tabs", comment: "Panel accessibility label")
}

// MARK: - LibraryViewController
extension String {
    public static let LibraryPanelChooserAccessibilityLabel = MZLocalizedString("Panel Chooser", comment: "Accessibility label for the Library panel's bottom toolbar containing a list of the home panels (top sites, bookmarks, history, remote tabs, reading list).")
}

// MARK: - ReaderPanel
extension String {
    public static let ReaderPanelRemove = MZLocalizedString("Remove", comment: "Title for the button that removes a reading list item")
    public static let ReaderPanelMarkAsRead = MZLocalizedString("Mark as Read", comment: "Title for the button that marks a reading list item as read")
    public static let ReaderPanelMarkAsUnread =  MZLocalizedString("Mark as Unread", comment: "Title for the button that marks a reading list item as unread")
    public static let ReaderPanelUnreadAccessibilityLabel = MZLocalizedString("unread", comment: "Accessibility label for unread article in reading list. It's a past participle - functions as an adjective.")
    public static let ReaderPanelReadAccessibilityLabel = MZLocalizedString("read", comment: "Accessibility label for read article in reading list. It's a past participle - functions as an adjective.")
    public static let ReaderPanelWelcome = MZLocalizedString("Welcome to your Reading List", comment: "See http://mzl.la/1LXbDOL")
    public static let ReaderPanelReadingModeDescription = MZLocalizedString("Open articles in Reader View by tapping the book icon when it appears in the title bar.", comment: "See http://mzl.la/1LXbDOL")
    public static let ReaderPanelReadingListDescription = MZLocalizedString("Save pages to your Reading List by tapping the book plus icon in the Reader View controls.", comment: "See http://mzl.la/1LXbDOL")
}

// MARK: - Remote Tabs Panel
extension String {
    // Backup and active strings added in Bug 1205294.
    public static let RemoteTabEmptyStateInstructionsSyncTabsPasswordsBookmarksString = MZLocalizedString("Sync your tabs, bookmarks, passwords and more.", comment: "Text displayed when the Sync home panel is empty, describing the features provided by Sync to invite the user to log in.")
    public static let RemoteTabEmptyStateInstructionsSyncTabsPasswordsString = MZLocalizedString("Sync your tabs, passwords and more.", comment: "Text displayed when the Sync home panel is empty, describing the features provided by Sync to invite the user to log in.")
    public static let RemoteTabEmptyStateInstructionsGetTabsBookmarksPasswordsString = MZLocalizedString("Get your open tabs, bookmarks, and passwords from your other devices.", comment: "A re-worded offer about Sync, displayed when the Sync home panel is empty, that emphasizes one-way data transfer, not syncing.")

    public static let RemoteTabErrorNoTabs = MZLocalizedString("You don’t have any tabs open in Firefox on your other devices.", comment: "Error message in the remote tabs panel")
    public static let RemoteTabErrorFailedToSync = MZLocalizedString("There was a problem accessing tabs from your other devices. Try again in a few moments.", comment: "Error message in the remote tabs panel")
    public static let RemoteTabLastSync = MZLocalizedString("Last synced: %@", comment: "Remote tabs last synced time. Argument is the relative date string.")
    public static let RemoteTabComputerAccessibilityLabel = MZLocalizedString("computer", comment: "Accessibility label for Desktop Computer (PC) image in remote tabs list")
    public static let RemoteTabMobileAccessibilityLabel =  MZLocalizedString("mobile device", comment: "Accessibility label for Mobile Device image in remote tabs list")
    public static let RemoteTabCreateAccount = MZLocalizedString("Create an account", comment: "See http://mzl.la/1Qtkf0j")
}

// MARK: - Login list
extension String {
    public static let LoginListDeselctAll = MZLocalizedString("Deselect All", tableName: "LoginManager", comment: "Label for the button used to deselect all logins.")
    public static let LoginListSelctAll = MZLocalizedString("Select All", tableName: "LoginManager", comment: "Label for the button used to select all logins.")
    public static let LoginListDelete = MZLocalizedString("Delete", tableName: "LoginManager", comment: "Label for the button used to delete the current login.")
}

// MARK: - Login Detail
extension String {
    public static let LoginDetailUsername = MZLocalizedString("Username", tableName: "LoginManager", comment: "Label displayed above the username row in Login Detail View.")
    public static let LoginDetailPassword = MZLocalizedString("Password", tableName: "LoginManager", comment: "Label displayed above the password row in Login Detail View.")
    public static let LoginDetailWebsite = MZLocalizedString("Website", tableName: "LoginManager", comment: "Label displayed above the website row in Login Detail View.")
    public static let LoginDetailCreatedAt =  MZLocalizedString("Created %@", tableName: "LoginManager", comment: "Label describing when the current login was created with the timestamp as the parameter.")
    public static let LoginDetailModifiedAt = MZLocalizedString("Modified %@", tableName: "LoginManager", comment: "Label describing when the current login was last modified with the timestamp as the parameter.")
    public static let LoginDetailDelete = MZLocalizedString("Delete", tableName: "LoginManager", comment: "Label for the button used to delete the current login.")
}

// MARK: - No Logins View
extension String {
    public static let NoLoginsFound = MZLocalizedString("No logins found", tableName: "LoginManager", comment: "Label displayed when no logins are found after searching.")
}

// MARK: - Reader Mode Handler
extension String {
    public static let ReaderModeHandlerLoadingContent = MZLocalizedString("Loading content…", comment: "Message displayed when the reader mode page is loading. This message will appear only when sharing to Firefox reader mode from another app.")
    public static let ReaderModeHandlerPageCantDisplay = MZLocalizedString("The page could not be displayed in Reader View.", comment: "Message displayed when the reader mode page could not be loaded. This message will appear only when sharing to Firefox reader mode from another app.")
    public static let ReaderModeHandlerLoadOriginalPage = MZLocalizedString("Load original page", comment: "Link for going to the non-reader page when the reader view could not be loaded. This message will appear only when sharing to Firefox reader mode from another app.")
    public static let ReaderModeHandlerError = MZLocalizedString("There was an error converting the page", comment: "Error displayed when reader mode cannot be enabled")
}

// MARK: - ReaderModeStyle
extension String {
    public static let ReaderModeStyleBrightnessAccessibilityLabel = MZLocalizedString("Brightness", comment: "Accessibility label for brightness adjustment slider in Reader Mode display settings")
    public static let ReaderModeStyleFontTypeAccessibilityLabel = MZLocalizedString("Changes font type.", comment: "Accessibility hint for the font type buttons in reader mode display settings")
    public static let ReaderModeStyleSansSerifFontType = MZLocalizedString("Sans-serif", comment: "Font type setting in the reading view settings")
    public static let ReaderModeStyleSerifFontType = MZLocalizedString("Serif", comment: "Font type setting in the reading view settings")
    public static let ReaderModeStyleSmallerLabel = MZLocalizedString("-", comment: "Button for smaller reader font size. Keep this extremely short! This is shown in the reader mode toolbar.")
    public static let ReaderModeStyleSmallerAccessibilityLabel = MZLocalizedString("Decrease text size", comment: "Accessibility label for button decreasing font size in display settings of reader mode")
    public static let ReaderModeStyleLargerLabel = MZLocalizedString("+", comment: "Button for larger reader font size. Keep this extremely short! This is shown in the reader mode toolbar.")
    public static let ReaderModeStyleLargerAccessibilityLabel = MZLocalizedString("Increase text size", comment: "Accessibility label for button increasing font size in display settings of reader mode")
    public static let ReaderModeStyleFontSize = MZLocalizedString("Aa", comment: "Button for reader mode font size. Keep this extremely short! This is shown in the reader mode toolbar.")
    public static let ReaderModeStyleChangeColorSchemeAccessibilityHint = MZLocalizedString("Changes color theme.", comment: "Accessibility hint for the color theme setting buttons in reader mode display settings")
    public static let ReaderModeStyleLightLabel = MZLocalizedString("Light", comment: "Light theme setting in Reading View settings")
    public static let ReaderModeStyleDarkLabel = MZLocalizedString("Dark", comment: "Dark theme setting in Reading View settings")
    public static let ReaderModeStyleSepiaLabel = MZLocalizedString("Sepia", comment: "Sepia theme setting in Reading View settings")
}

// MARK: - Empty Private tab view
extension String {
    public static let PrivateBrowsingLearnMore = MZLocalizedString("Learn More", tableName: "PrivateBrowsing", comment: "Text button displayed when there are no tabs open while in private mode")
    public static let PrivateBrowsingTitle = MZLocalizedString("Private Browsing", tableName: "PrivateBrowsing", comment: "Title displayed for when there are no open tabs while in private mode")
    public static let PrivateBrowsingDescription = MZLocalizedString("Firefox won’t remember any of your history or cookies, but new bookmarks will be saved.", tableName: "PrivateBrowsing", comment: "Description text displayed when there are no open tabs while in private mode")
}

// MARK: - Advanced Account Setting
extension String {
    public static let AdvancedAccountUseStageServer = MZLocalizedString("Use stage servers", comment: "Debug option")
}

// MARK: - App Settings
extension String {
    public static let AppSettingsLicenses = MZLocalizedString("Licenses", comment: "Settings item that opens a tab containing the licenses. See http://mzl.la/1NSAWCG")
    public static let AppSettingsYourRights = MZLocalizedString("Your Rights", comment: "Your Rights settings section title")
    public static let AppSettingsShowTour = MZLocalizedString("Show Tour", comment: "Show the on-boarding screen again from the settings")
    public static let AppSettingsSendFeedback = MZLocalizedString("Send Feedback", comment: "Menu item in settings used to open input.mozilla.org where people can submit feedback")
    public static let AppSettingsHelp = MZLocalizedString("Help", comment: "Show the SUMO support page from the Support section in the settings. see http://mzl.la/1dmM8tZ")
    public static let AppSettingsSearch = MZLocalizedString("Search", comment: "Open search section of settings")
    public static let AppSettingsPrivacyPolicy = MZLocalizedString("Privacy Policy", comment: "Show Firefox Browser Privacy Policy page from the Privacy section in the settings. See https://www.mozilla.org/privacy/firefox/")
    
    public static let AppSettingsTitle = MZLocalizedString("Settings", comment: "Title in the settings view controller title bar")
    public static let AppSettingsDone = MZLocalizedString("Done", comment: "Done button on left side of the Settings view controller title bar")
    public static let AppSettingsPrivacyTitle = MZLocalizedString("Privacy", comment: "Privacy section title")
    public static let AppSettingsBlockPopups = MZLocalizedString("Block Pop-up Windows", comment: "Block pop-up windows setting")
    public static let AppSettingsClosePrivateTabsTitle = MZLocalizedString("Close Private Tabs", tableName: "PrivateBrowsing", comment: "Setting for closing private tabs")
    public static let AppSettingsClosePrivateTabsDescription = MZLocalizedString("When Leaving Private Browsing", tableName: "PrivateBrowsing", comment: "Will be displayed in Settings under 'Close Private Tabs'")
    public static let AppSettingsSupport = MZLocalizedString("Support", comment: "Support section title")
    public static let AppSettingsAbout = MZLocalizedString("About", comment: "About settings section title")
}

// MARK: - Clearables
extension String {
    // Removed Clearables as part of Bug 1226654, but keeping the string around.
    private static let removedSavedLoginsLabel = MZLocalizedString("Saved Logins", tableName: "ClearPrivateData", comment: "Settings item for clearing passwords and login data")
    
    public static let ClearableHistory = MZLocalizedString("Browsing History", tableName: "ClearPrivateData", comment: "Settings item for clearing browsing history")
    public static let ClearableCache = MZLocalizedString("Cache", tableName: "ClearPrivateData", comment: "Settings item for clearing the cache")
    public static let ClearableOfflineData = MZLocalizedString("Offline Website Data", tableName: "ClearPrivateData", comment: "Settings item for clearing website data")
    public static let ClearableCookies = MZLocalizedString("Cookies", tableName: "ClearPrivateData", comment: "Settings item for clearing cookies")
    public static let ClearableDownloads = MZLocalizedString("Downloaded Files", tableName: "ClearPrivateData", comment: "Settings item for deleting downloaded files")
}

// MARK: - SearchEngine Picker
extension String {
    public static let SearchEnginePickerTitle = MZLocalizedString("Default Search Engine", comment: "Title for default search engine picker.")
    public static let SearchEnginePickerCancel = MZLocalizedString("Cancel", comment: "Label for Cancel button")
}

// MARK: - SearchSettings
extension String {
    public static let SearchSettingsTitle = MZLocalizedString("Search", comment: "Navigation title for search settings.")
    public static let SearchSettingsDefaultSearchEngineAccessibilityLabel = MZLocalizedString("Default Search Engine", comment: "Accessibility label for default search engine setting.")
    public static let SearchSettingsShowSearchSuggestions = MZLocalizedString("Show Search Suggestions", comment: "Label for show search suggestions setting.")
    public static let SearchSettingsDefaultSearchEngineTitle = MZLocalizedString("Default Search Engine", comment: "Title for default search engine settings section.")
    public static let SearchSettingsQuickSearchEnginesTitle = MZLocalizedString("Quick-Search Engines", comment: "Title for quick-search engines settings section.")
}

// MARK: - SettingsContent
extension String {
    public static let SettingsContentPageLoadError = MZLocalizedString("Could not load page.", comment: "Error message that is shown in settings when there was a problem loading")
}

// MARK: - SearchInput
extension String {
    public static let SearchInputAccessibilityLabel = MZLocalizedString("Search Input Field", tableName: "LoginManager", comment: "Accessibility label for the search input field in the Logins list")
    public static let SearchInputTitle = MZLocalizedString("Search", tableName: "LoginManager", comment: "Title for the search field at the top of the Logins list screen")
    public static let SearchInputClearAccessibilityLabel = MZLocalizedString("Clear Search", tableName: "LoginManager", comment: "Accessibility message e.g. spoken by VoiceOver after the user taps the close button in the search field to clear the search and exit search mode")
    public static let SearchInputEnterSearchMode = MZLocalizedString("Enter Search Mode", tableName: "LoginManager", comment: "Accessibility label for entering search mode for logins")
}

// MARK: - TabsButton
extension String {
    public static let TabsButtonShowTabsAccessibilityLabel = MZLocalizedString("Show Tabs", comment: "Accessibility label for the tabs button in the (top) tab toolbar")
}

// MARK: - TabTrayButtons
extension String {
    public static let TabTrayButtonNewTabAccessibilityLabel = MZLocalizedString("New Tab", comment: "Accessibility label for the New Tab button in the tab toolbar.")
    public static let TabTrayButtonShowTabsAccessibilityLabel = MZLocalizedString("Show Tabs", comment: "Accessibility Label for the tabs button in the tab toolbar")
}

// MARK: - MenuHelper
extension String {
    public static let MenuHelperPasteAndGo = MZLocalizedString("UIMenuItem.PasteGo", value: "Paste & Go", comment: "The menu item that pastes the current contents of the clipboard into the URL bar and navigates to the page")
    public static let MenuHelperReveal = MZLocalizedString("Reveal", tableName: "LoginManager", comment: "Reveal password text selection menu item")
    public static let MenuHelperHide =  MZLocalizedString("Hide", tableName: "LoginManager", comment: "Hide password text selection menu item")
    public static let MenuHelperCopy = MZLocalizedString("Copy", tableName: "LoginManager", comment: "Copy password text selection menu item")
    public static let MenuHelperOpenAndFill = MZLocalizedString("Open & Fill", tableName: "LoginManager", comment: "Open and Fill website text selection menu item")
    public static let MenuHelperFindInPage = MZLocalizedString("Find in Page", tableName: "FindInPage", comment: "Text selection menu item")
    public static let MenuHelperSearchWithFirefox = MZLocalizedString("UIMenuItem.SearchWithFirefox", value: "Search with Firefox", comment: "Search in New Tab Text selection menu item")
}

// MARK: - DeviceInfo
extension String {
    public static let DeviceInfoClientNameDescription = MZLocalizedString("%@ on %@", tableName: "Shared", comment: "A brief descriptive name for this app on this device, used for Send Tab and Synced Tabs. The first argument is the app name. The second argument is the device name.")
}

// MARK: - TimeConstants
extension String {
    public static let TimeConstantMoreThanAMonth = MZLocalizedString("more than a month ago", comment: "Relative date for dates older than a month and less than two months.")
    public static let TimeConstantMoreThanAWeek = MZLocalizedString("more than a week ago", comment: "Description for a date more than a week ago, but less than a month ago.")
    public static let TimeConstantYesterday = MZLocalizedString("yesterday", comment: "Relative date for yesterday.")
    public static let TimeConstantThisWeek = MZLocalizedString("this week", comment: "Relative date for date in past week.")
    public static let TimeConstantRelativeToday = MZLocalizedString("today at %@", comment: "Relative date for date older than a minute.")
    public static let TimeConstantJustNow = MZLocalizedString("just now", comment: "Relative time for a tab that was visited within the last few moments.")
}

// MARK: - Default Suggested Site
extension String {
    public static let DefaultSuggestedFacebook = MZLocalizedString("Facebook", comment: "Tile title for Facebook")
    public static let DefaultSuggestedYouTube = MZLocalizedString("YouTube", comment: "Tile title for YouTube")
    public static let DefaultSuggestedAmazon = MZLocalizedString("Amazon", comment: "Tile title for Amazon")
    public static let DefaultSuggestedWikipedia = MZLocalizedString("Wikipedia", comment: "Tile title for Wikipedia")
    public static let DefaultSuggestedTwitter = MZLocalizedString("Twitter", comment: "Tile title for Twitter")
}

// MARK: - MR1 Strings
extension String {
    public static let AwesomeBarSearchWithEngineButtonTitle = MZLocalizedString("Awesomebar.SearchWithEngine.Title", value: "Search with %@", comment: "Title for button to suggest searching with a search engine. First argument is the name of the search engine to select")
    public static let AwesomeBarSearchWithEngineButtonDescription = MZLocalizedString("Awesomebar.SearchWithEngine.Description", value: "Search %@ directly from the address bar", comment: "Description for button to suggest searching with a search engine. First argument is the name of the search engine to select")
}

<<<<<<< HEAD
//Credential Provider
extension String {
    public static let WelcomeViewTitle = MZLocalizedString("WelcomeView.Title", tableName: "CredentialProvider", comment: "Label displaying welcome view title")
    public static let WelcomeViewSpinnerSyncingLogins = MZLocalizedString("WelcomeView.Spinner.SyncingLogins", tableName: "CredentialProvider", comment: "Label for syncing your logins spinner")
    public static let WelcomeViewSpinnerDoneSyncingLogins = MZLocalizedString("WelcomeView.Spinner.DoneSyncingLogins", tableName: "CredentialProvider", comment: "Label for finishing syncing your logins")
    public static let LoginsListSearchCancel = MZLocalizedString("LoginsList.Search.Cancel", tableName: "CredentialProvider", comment: "Cancel button title")
    public static let LoginsListSearchPlaceholder = MZLocalizedString("LoginsList.Search.Placeholder", tableName: "CredentialProvider", comment: "Placeholder text for search field")
    public static let LoginsListSelectPasswordTitle = MZLocalizedString("LoginsList.SelectPassword.Title", tableName: "CredentialProvider", comment: "Label displaying select a password to fill instruction")
    public static let LoginsListNoMatchingResultTitle = MZLocalizedString("LoginsList.NoMatchingResult.Title", tableName: "CredentialProvider", comment: "Label displayed when a user searches and no matches can be found against the search query")
    public static let LoginsListNoMatchingResultSubtitle = MZLocalizedString("LoginsList.NoMatchingResult.Subtitle", tableName: "CredentialProvider", comment: "Label that appears after the search if there are no logins available to this account")
    public static let LoginsListNoLoginsFoundTitle = MZLocalizedString("LoginsList.NoLoginsFound.Title", tableName: "CredentialProvider", comment: "Label informing the user the account has no logins available")
    public static let LoginsListNoLoginsFoundSubtitle = MZLocalizedString("LoginsList.NoLoginsFound.Subtitle", tableName: "CredentialProvider", comment: "Label shown when there are no logins to list")
    
=======
// MARK: - v35 Strings
extension String {
    public static let FirefoxHomeJumpBackInSectionTitle = MZLocalizedString("ActivityStream.JumpBackIn.SectionTitle", value: "Jump Back In", comment: "Title for the Jump Back In section. This section allows users to jump back in to a recently viewed tab")
    public static let FirefoxHomeRecentlySavedSectionTitle = MZLocalizedString("ActivityStream.RecentlySaved.SectionTitle", value: "Recently Saved", comment: "Section title for the Recently Saved section. This shows websites that have had a save action. Right now it is just bookmarks but it could be used for other things like the reading list in the future.")
    public static let FirefoxHomeShowAll = MZLocalizedString("ActivityStream.RecentlySaved.ShowAll", value: "Show all", comment: "This button will open the library showing all the users bookmarks")
    public static let TabsTrayInactiveTabsSectionTitle = MZLocalizedString("TabTray.InactiveTabs.SectionTitle", value: "Inactive Tabs", comment: "Title for the inactive tabs section. This section groups all tabs that haven't been used in a while.")
    public static let TabsTrayRecentlyCloseTabsSectionTitle = MZLocalizedString("TabTray.RecentlyClosed.SectionTitle", value: "Recently closed", comment: "Title for the recently closed tabs section. This section shows a list of all the tabs that have been recently closed.")
    public static let TabsTrayRecentlyClosedTabsDescritpion = MZLocalizedString("TabTray.RecentlyClosed.Description", value: "Tabs are available here for 30 days. After that time, tabs will be automatically closed.", comment: "Describes what the Recently Closed tabs behavior is for users unfamiliar with it.")
>>>>>>> d3d6a3dc
}<|MERGE_RESOLUTION|>--- conflicted
+++ resolved
@@ -1384,8 +1384,7 @@
     public static let AwesomeBarSearchWithEngineButtonDescription = MZLocalizedString("Awesomebar.SearchWithEngine.Description", value: "Search %@ directly from the address bar", comment: "Description for button to suggest searching with a search engine. First argument is the name of the search engine to select")
 }
 
-<<<<<<< HEAD
-//Credential Provider
+// MARK: - Credential Provider
 extension String {
     public static let WelcomeViewTitle = MZLocalizedString("WelcomeView.Title", tableName: "CredentialProvider", comment: "Label displaying welcome view title")
     public static let WelcomeViewSpinnerSyncingLogins = MZLocalizedString("WelcomeView.Spinner.SyncingLogins", tableName: "CredentialProvider", comment: "Label for syncing your logins spinner")
@@ -1397,8 +1396,8 @@
     public static let LoginsListNoMatchingResultSubtitle = MZLocalizedString("LoginsList.NoMatchingResult.Subtitle", tableName: "CredentialProvider", comment: "Label that appears after the search if there are no logins available to this account")
     public static let LoginsListNoLoginsFoundTitle = MZLocalizedString("LoginsList.NoLoginsFound.Title", tableName: "CredentialProvider", comment: "Label informing the user the account has no logins available")
     public static let LoginsListNoLoginsFoundSubtitle = MZLocalizedString("LoginsList.NoLoginsFound.Subtitle", tableName: "CredentialProvider", comment: "Label shown when there are no logins to list")
-    
-=======
+}
+
 // MARK: - v35 Strings
 extension String {
     public static let FirefoxHomeJumpBackInSectionTitle = MZLocalizedString("ActivityStream.JumpBackIn.SectionTitle", value: "Jump Back In", comment: "Title for the Jump Back In section. This section allows users to jump back in to a recently viewed tab")
@@ -1407,5 +1406,4 @@
     public static let TabsTrayInactiveTabsSectionTitle = MZLocalizedString("TabTray.InactiveTabs.SectionTitle", value: "Inactive Tabs", comment: "Title for the inactive tabs section. This section groups all tabs that haven't been used in a while.")
     public static let TabsTrayRecentlyCloseTabsSectionTitle = MZLocalizedString("TabTray.RecentlyClosed.SectionTitle", value: "Recently closed", comment: "Title for the recently closed tabs section. This section shows a list of all the tabs that have been recently closed.")
     public static let TabsTrayRecentlyClosedTabsDescritpion = MZLocalizedString("TabTray.RecentlyClosed.Description", value: "Tabs are available here for 30 days. After that time, tabs will be automatically closed.", comment: "Describes what the Recently Closed tabs behavior is for users unfamiliar with it.")
->>>>>>> d3d6a3dc
 }